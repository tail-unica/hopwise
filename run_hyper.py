--- conflicted
+++ resolved
@@ -30,12 +30,7 @@
         display_file=args.display_file,
         output_path=args.output_path,
         study_name=args.study_name,
-<<<<<<< HEAD
-        show_progress=args.show_progress,
-        load_previous_study=args.load_previous_study,
-=======
         resume=args.resume,
->>>>>>> 2a9d338f
     )
     ht.run()
     ht.export_result(output_path=args.output_path)
