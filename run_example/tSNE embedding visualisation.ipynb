{
 "cells": [
  {
   "cell_type": "markdown",
   "metadata": {},
   "source": [
    "# Visualising embeddings with t-SNE\n",
    "\n",
    "\n",
    "> 📚 [t-SNE algorithm](https://opentsne.readthedocs.io/en/stable/tsne_algorithm.html)"
   ]
  },
  {
   "cell_type": "code",
   "execution_count": null,
   "metadata": {},
   "outputs": [],
   "source": [
    "import torch\n",
    "import os\n",
    "from openTSNE import TSNE\n",
    "import numpy as np\n",
    "import pandas as pd\n",
    "import plotly.express as px\n",
    "from hopwise.utils import init_seed"
   ]
  },
  {
   "cell_type": "markdown",
   "metadata": {},
   "source": [
    "### Loading the checkpoint"
   ]
  },
  {
   "cell_type": "code",
   "execution_count": null,
   "metadata": {},
   "outputs": [],
   "source": [
    "checkpoint_name = 'TransE-Jan-23-2025_16-48-43.pth'"
   ]
  },
  {
   "cell_type": "code",
   "execution_count": null,
   "metadata": {},
   "outputs": [],
   "source": [
    "checkpoint = torch.load(os.path.join('saved',checkpoint_name), weights_only=False)\n",
    "config = checkpoint[\"config\"]\n",
    "init_seed(config[\"seed\"], config[\"reproducibility\"])\n",
    "\n",
    "for weight in checkpoint['state_dict'].keys():\n",
    "    checkpoint['state_dict'][weight] = checkpoint['state_dict'][weight].to(torch.device('cpu')).numpy()"
   ]
  },
  {
   "cell_type": "code",
   "execution_count": null,
   "metadata": {},
   "outputs": [],
   "source": [
    "def plot_fn(embeddings, desc='Entity'):\n",
    "    ids= list(range(embeddings.shape[0]))\n",
    "    fig = px.scatter(\n",
    "        x=embeddings[:, 0],\n",
    "        y=embeddings[:, 1],\n",
    "        color=ids,\n",
    "        labels={'x': 'Embedding Dimension 1',\n",
    "                'y': 'Embedding Dimension 2',\n",
    "                'color': f'{desc} ID'},\n",
    "        title=f\"{config['model']} {desc} Embeddings\",\n",
    "        width=1024,\n",
    "        height=1024,\n",
    "        template='plotly_white',\n",
    "    )\n",
    "    \n",
    "    fig.show()"
   ]
  },
  {
   "cell_type": "markdown",
   "metadata": {},
   "source": [
    "## Knowledge-Aware Models"
   ]
  },
  {
   "cell_type": "markdown",
   "metadata": {},
   "source": [
    "> 💡 See https://opentsne.readthedocs.io/en/stable/examples/02_advanced_usage/02_advanced_usage.html for a more detailed configuration"
   ]
  },
  {
   "cell_type": "code",
   "execution_count": null,
   "metadata": {},
   "outputs": [],
   "source": [
    "tsne = TSNE(\n",
    "    perplexity=30,\n",
    "    n_jobs=8,\n",
    "    initialization = \"random\",\n",
    "    metric=\"cosine\",\n",
    "    random_state=config['seed'],\n",
    "    verbose=True,\n",
    ")"
   ]
  },
  {
   "cell_type": "markdown",
   "metadata": {},
   "source": [
    "### Plot Users"
   ]
  },
  {
   "cell_type": "code",
   "execution_count": null,
   "metadata": {},
   "outputs": [],
   "source": [
    "user_weights = checkpoint['state_dict']['user_embedding.weight']\n",
    "tsne_embeddings_users = tsne.fit(user_weights)"
   ]
  },
  {
   "cell_type": "code",
   "execution_count": null,
   "metadata": {},
   "outputs": [],
   "source": [
    "plot_fn(tsne_embeddings_users, 'User')"
   ]
  },
  {
   "cell_type": "markdown",
   "metadata": {},
   "source": [
    "### Plot entities"
   ]
  },
  {
   "cell_type": "code",
   "execution_count": null,
   "metadata": {},
   "outputs": [],
   "source": [
    "entity_weights = checkpoint['state_dict']['entity_embedding.weight']\n",
    "tsne_embeddings_entities = tsne.fit(entity_weights)"
   ]
  },
  {
   "cell_type": "code",
   "execution_count": null,
   "metadata": {},
   "outputs": [],
   "source": [
    "plot_fn(tsne_embeddings_entities, 'Entity')"
   ]
  },
  {
   "cell_type": "markdown",
   "metadata": {},
   "source": [
    "### Plot relations"
   ]
  },
  {
   "cell_type": "code",
   "execution_count": null,
   "metadata": {},
   "outputs": [],
   "source": [
    "relation_weights = checkpoint['state_dict']['relation_embedding.weight']\n",
    "tsne_embeddings_relations = tsne.fit(relation_weights)"
   ]
  },
  {
   "cell_type": "code",
   "execution_count": null,
   "metadata": {},
   "outputs": [],
   "source": [
    "plot_fn(tsne_embeddings_relations, 'Relation')"
<<<<<<< HEAD
=======
   ]
  },
  {
   "cell_type": "markdown",
   "metadata": {},
   "source": [
    "### Combine embeddings in the same plot"
   ]
  },
  {
   "cell_type": "code",
   "execution_count": null,
   "metadata": {},
   "outputs": [],
   "source": [
    "def combine_embeddings(**kwargs):\n",
    "    embeddings_list = list()\n",
    "    identifiers_list = list()\n",
    "\n",
    "    for embeddings_name, embeddings in kwargs.items():\n",
    "        embeddings_list.append(embeddings)\n",
    "        identifiers_list.extend([f'{embeddings_name} {id}' for id in range(embeddings.shape[0])])\n",
    "        print(f\"[+] {embeddings_name}: {embeddings.shape}\")\n",
    "\n",
    "    embeddings_list = np.concatenate(embeddings_list, axis=0)\n",
    "\n",
    "    combined_df = pd.DataFrame({\n",
    "        'x': embeddings_list[:, 0],\n",
    "        'y': embeddings_list[:, 1],\n",
    "        'type': [id.split(' ')[0] for id in identifiers_list],\n",
    "        'identifier': identifiers_list\n",
    "    })\n",
    "\n",
    "    fig = px.scatter(\n",
    "        combined_df,\n",
    "        x='x',\n",
    "        y='y',\n",
    "        color='type',\n",
    "        hover_data=['identifier'],\n",
    "        labels={\n",
    "            'x': 'Embedding Dimension 1',\n",
    "            'y': 'Embedding Dimension 2',\n",
    "            'type': 'Embedding Type'\n",
    "\n",
    "        },\n",
    "        title=f\"Visualising Combined Embeddings {checkpoint_name}\",\n",
    "        width=1024,\n",
    "        height=1024,\n",
    "        template='plotly_white'\n",
    "    )\n",
    "    fig.show()\n"
   ]
  },
  {
   "cell_type": "code",
   "execution_count": null,
   "metadata": {},
   "outputs": [],
   "source": [
    "combine_embeddings(user=tsne_embeddings_users,\n",
    "                   entity=tsne_embeddings_entities, \n",
    "                   relation=tsne_embeddings_relations)"
>>>>>>> d5e3816e
   ]
  },
  {
   "cell_type": "markdown",
   "metadata": {},
   "source": [
    "## Combine all the embeddings"
   ]
  },
  {
   "cell_type": "code",
   "execution_count": null,
   "metadata": {},
   "outputs": [],
   "source": [
    "def combine_embeddings(**kwargs):\n",
    "    embeddings_list = list()\n",
    "    identifiers_list = list()\n",
    "\n",
    "    for embeddings_name, embeddings in kwargs.items():\n",
    "        embeddings_list.append(embeddings)\n",
    "        identifiers_list.extend([f'{embeddings_name} {id}' for id in range(embeddings.shape[0])])\n",
    "        print(f\"[+] {embeddings_name}: {embeddings.shape}\")\n",
    "\n",
    "    embeddings_list = np.concatenate(embeddings_list, axis=0)\n",
    "\n",
    "    combined_df = pd.DataFrame({\n",
    "        'x': embeddings_list[:, 0],\n",
    "        'y': embeddings_list[:, 1],\n",
    "        'type': [id.split(' ')[0] for id in identifiers_list],\n",
    "        'identifier': identifiers_list\n",
    "    })\n",
    "\n",
    "    fig = px.scatter(\n",
    "        combined_df,\n",
    "        x='x',\n",
    "        y='y',\n",
    "        color='type',\n",
    "        hover_data=['identifier'],\n",
    "        labels={\n",
    "            'x': 'Embedding Dimension 1',\n",
    "            'y': 'Embedding Dimension 2',\n",
    "        },\n",
    "        title=\"Visualising Combined Embeddings\",\n",
    "        width=1024,\n",
    "        height=1024,\n",
    "        template='plotly_white'\n",
    "    )\n",
    "    fig.show()\n"
   ]
  },
  {
   "cell_type": "code",
   "execution_count": null,
   "metadata": {},
   "outputs": [],
   "source": [
    "combine_embeddings(user=tsne_embeddings_users,\n",
    "                   entity=tsne_embeddings_entities, \n",
    "                   relation=tsne_embeddings_relations)"
   ]
  },
  {
   "cell_type": "code",
   "execution_count": null,
   "metadata": {},
   "outputs": [],
   "source": []
  }
 ],
 "metadata": {
  "kernelspec": {
   "display_name": ".venv",
   "language": "python",
   "name": "python3"
  },
  "language_info": {
   "codemirror_mode": {
    "name": "ipython",
    "version": 3
   },
   "file_extension": ".py",
   "mimetype": "text/x-python",
   "name": "python",
   "nbconvert_exporter": "python",
   "pygments_lexer": "ipython3",
   "version": "3.10.16"
  }
 },
 "nbformat": 4,
 "nbformat_minor": 2
}<|MERGE_RESOLUTION|>--- conflicted
+++ resolved
@@ -185,8 +185,6 @@
    "outputs": [],
    "source": [
     "plot_fn(tsne_embeddings_relations, 'Relation')"
-<<<<<<< HEAD
-=======
    ]
   },
   {
@@ -249,7 +247,6 @@
     "combine_embeddings(user=tsne_embeddings_users,\n",
     "                   entity=tsne_embeddings_entities, \n",
     "                   relation=tsne_embeddings_relations)"
->>>>>>> d5e3816e
    ]
   },
   {
