[build-system]
requires = ["setuptools"]
build-backend = "setuptools.build_meta"

[project]
name = "hopwise"
description = """
_hopwise_ is an advanced extension of the Recbole library, designed to enhance recommendation systems with the power of knowledge graphs.
By integrating knowledge embedding models, path-based reasoning methods, and path language modeling apporaches, hopwise supports both recommendation and link prediction tasks with a focus on interpretability and self-explanation.
"""
authors = [
    { name = "Giacomo Balloccu", email = "gballoccu@gmail.com" },
    { name = "Ludovico Boratto", email = "ludovico.boratto@acm.org" },
    { name = "Mirko Marras", email = "mirko.marras@acm.org" },
    { name = "Alessandro Soccol", email = "alessandrosoccol@gmail.com" },
    { name = "Giacomo Medda", email = "jackm.medda@gmail.com" },
]
readme = "README.md"
requires-python = ">=3.8"
license = { file = "LICENSE" }
dynamic = ["version"]
keywords = [
  "recommender systems",
  "knowledge graph",
  "language models",
  "path modeling",
  "explainability"
]
dependencies = [
<<<<<<< HEAD
    "torch>=1.10.0",
    "numpy==1.23.5",
    "pandas>=1.3.0",
=======
    "torch",
    "transformers",
    "datasets",
    "pandas",
    "numpy",
>>>>>>> 3612f35f
    "tqdm",
    "wandb",
    "colorama>=0.4.4",
<<<<<<< HEAD
    "scipy==1.12.0",
    "thop",
    "ray==2.6.3",
    "tabulate",
    "tensorboard>=2.5.0",
    "psutil",
    "texttable",
=======
    "scipy",
    "thop",
    "tabulate",
    "tensorboard",
>>>>>>> 3612f35f
    "scikit_learn>=0.23.2"
]
classifiers = [
  "Intended Audience :: Developers",
  "Operating System :: OS Independent",
  "Programming Language :: Python",
  "Programming Language :: Python :: 3.8",
  "Programming Language :: Python :: 3.9",
  "Programming Language :: Python :: 3.10",
  "Programming Language :: Python :: 3.11",
  "Programming Language :: Python :: 3.12",
  "Programming Language :: Python :: 3.13",
  "Programming Language :: Python :: 3 :: Only",
  "Topic :: Software Development :: Libraries :: Python Modules",
]

[project.optional-dependencies]
dev = [
  "transformers",
  "pydantic",
  "datasets",
  "community",
  "xgboost",
  "igraph",
  "colorlog>=4.7.2",
  "protobuf==3.19.0",
  "faiss-cpu",
  "lightgbm",
  "plotly",
  "python-louvain",
  "hyperopt==0.2.5",
  "dgl==0.9.1",
  "kmeans-pytorch",
]
docs = [
  "sphinx"
]
test = [
  "pytest",
  "pre-commit"
]

[tool.ruff]
line-length = 119

[tool.ruff.lint]
select = [
  # Pylint
  "PL",
  # pycodestyle
  "E",
  # Pyflakes
  "F",
  # isort
  "I",
  # pyupgrade
  "UP",
  # pydocstyle
  # "D",
  # pandas-vet
  # "PD"  Not working well. Confuses torch.values as df.values and suggests using .to_numpy()
]
ignore = [
    "PLR0913", # Too many arguments in function definition
    "UP031", # TEMPORARY: Use format specifiers instead of percent format
    "PLR0915", # TEMPORARY: Too many statements
    "PLR0912", # TEMPORARY: Too many branches
]
fixable = ["ALL"]

[tool.ruff.lint.per-file-ignores]
"__init__.py" = ["F401", "F403", "F405"]
"**/{tests,docs,run_example}/*" = ["D", "PLR2004"]
"**/{significance_test.py,run_hyper.py}" = ["D", "PLR2004"]

[tool.ruff.format]
quote-style = "double"
indent-style = "space"
line-ending = "auto"


[tool.ruff.lint.pydocstyle]
convention = "google"<|MERGE_RESOLUTION|>--- conflicted
+++ resolved
@@ -27,34 +27,20 @@
   "explainability"
 ]
 dependencies = [
-<<<<<<< HEAD
     "torch>=1.10.0",
-    "numpy==1.23.5",
+    "numpy",
     "pandas>=1.3.0",
-=======
-    "torch",
-    "transformers",
-    "datasets",
-    "pandas",
-    "numpy",
->>>>>>> 3612f35f
+    "transformers",  # it will be used by language path modeling
     "tqdm",
     "wandb",
+    "igraph",  # it will be used for random walk path sampling
     "colorama>=0.4.4",
-<<<<<<< HEAD
-    "scipy==1.12.0",
+    "scipy>=1.12.0",
     "thop",
-    "ray==2.6.3",
     "tabulate",
     "tensorboard>=2.5.0",
     "psutil",
     "texttable",
-=======
-    "scipy",
-    "thop",
-    "tabulate",
-    "tensorboard",
->>>>>>> 3612f35f
     "scikit_learn>=0.23.2"
 ]
 classifiers = [
@@ -73,12 +59,10 @@
 
 [project.optional-dependencies]
 dev = [
-  "transformers",
   "pydantic",
-  "datasets",
+  "datasets",  # do we need it for language path modeling?
   "community",
   "xgboost",
-  "igraph",
   "colorlog>=4.7.2",
   "protobuf==3.19.0",
   "faiss-cpu",
@@ -86,6 +70,7 @@
   "plotly",
   "python-louvain",
   "hyperopt==0.2.5",
+  "ray==2.6.3",
   "dgl==0.9.1",
   "kmeans-pytorch",
 ]
