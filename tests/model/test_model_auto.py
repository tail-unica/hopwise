# @Time   : 2020/10/24
# @Author : Shanlei Mu
# @Email  : slmu@ruc.edu.cn

# UPDATE
# @Time    :   2020/11/17, 2022/7/10
# @Author  :   Xingyu Pan, Lanling Xu
# @email   :   panxy@ruc.edu.cn, xulanling_sherry@163.com

import os
import unittest

from hopwise.quick_start import objective_function

current_path = os.path.dirname(os.path.realpath(__file__))
config_file_list = [os.path.join(current_path, "test_model.yaml")]


def quick_test(config_dict):
    objective_function(config_dict=config_dict,
                       config_file_list=config_file_list, saved=False)


class TestGeneralRecommender(unittest.TestCase):
    def test_pop(self):
        config_dict = {
            "model": "Pop",
        }
        quick_test(config_dict)

    def test_random(self):
        config_dict = {
            "model": "Random",
        }
        quick_test(config_dict)

    def test_itemknn(self):
        config_dict = {
            "model": "ItemKNN",
        }
        quick_test(config_dict)

    def test_bpr(self):
        config_dict = {
            "model": "BPR",
        }
        quick_test(config_dict)

    def test_bpr_with_dns(self):
        config_dict = {
            "model": "BPR",
            "train_neg_sample_args": {
                "distribution": "uniform",
                "sample_num": 1,
                "alpha": 1.0,
                "dynamic": True,
                "candidate_num": 2,
            },
        }
        quick_test(config_dict)

    def test_neumf(self):
        config_dict = {
            "model": "NeuMF",
        }
        quick_test(config_dict)

    def test_convncf(self):
        config_dict = {
            "model": "ConvNCF",
        }
        quick_test(config_dict)

    def test_dmf(self):
        config_dict = {
            "model": "DMF",
        }
        quick_test(config_dict)

    def test_dmf_with_rating(self):
        config_dict = {
            "model": "DMF",
            "inter_matrix_type": "rating",
        }
        quick_test(config_dict)

    def test_fism(self):
        config_dict = {
            "model": "FISM",
        }
        quick_test(config_dict)

    def test_fism_with_split_to_and_alpha(self):
        config_dict = {
            "model": "FISM",
            "split_to": 10,
            "alpha": 0.5,
        }
        quick_test(config_dict)

    def test_nais(self):
        config_dict = {
            "model": "NAIS",
        }
        quick_test(config_dict)

    def test_nais_with_concat(self):
        config_dict = {
            "model": "NAIS",
            "algorithm": "concat",
            "split_to": 10,
            "alpha": 0.5,
            "beta": 0.1,
        }
        quick_test(config_dict)

    def test_spectralcf(self):
        config_dict = {
            "model": "SpectralCF",
        }
        quick_test(config_dict)

    def test_gcmc(self):
        config_dict = {
            "model": "GCMC",
        }
        quick_test(config_dict)

    def test_gcmc_with_stack(self):
        config_dict = {
            "model": "GCMC",
            "accum": "stack",
            "sparse_feature": False,
        }
        quick_test(config_dict)

    def test_ngcf(self):
        config_dict = {
            "model": "NGCF",
        }
        quick_test(config_dict)

    def test_lightgcn(self):
        config_dict = {
            "model": "LightGCN",
        }
        quick_test(config_dict)

    def test_dgcf(self):
        config_dict = {
            "model": "DGCF",
        }
        quick_test(config_dict)

    def test_line(self):
        config_dict = {
            "model": "LINE",
        }
        quick_test(config_dict)

    def test_ease(self):
        config_dict = {
            "model": "EASE",
        }
        quick_test(config_dict)

    def test_MultiDAE(self):
        config_dict = {"model": "MultiDAE", "train_neg_sample_args": None}
        quick_test(config_dict)

    def test_MultiVAE(self):
        config_dict = {"model": "MultiVAE", "train_neg_sample_args": None}
        quick_test(config_dict)

    def test_enmf(self):
        config_dict = {
            "model": "ENMF",
            "train_neg_sample_args": None,
        }
        quick_test(config_dict)

    def test_MacridVAE(self):
        config_dict = {"model": "MacridVAE", "train_neg_sample_args": None}
        quick_test(config_dict)

    def test_CDAE(self):
        config_dict = {"model": "CDAE", "train_neg_sample_args": None}
        quick_test(config_dict)

    def test_NNCF(self):
        config_dict = {
            "model": "NNCF",
        }
        quick_test(config_dict)

    def test_RecVAE(self):
        config_dict = {"model": "RecVAE", "train_neg_sample_args": None}
        quick_test(config_dict)

    def test_slimelastic(self):
        config_dict = {
            "model": "SLIMElastic",
        }
        quick_test(config_dict)

    def test_SGL(self):
        config_dict = {
            "model": "SGL",
        }
        quick_test(config_dict)

    def test_ADMMSLIM(self):
        config_dict = {
            "model": "ADMMSLIM",
        }
        quick_test(config_dict)

    def test_SimpleX_with_mean(self):
        config_dict = {"model": "SimpleX", "aggregator": "mean"}
        quick_test(config_dict)

    def test_SimpleX_with_user_attention(self):
        config_dict = {"model": "SimpleX", "aggregator": "user_attention"}
        quick_test(config_dict)

    def test_SimpleX_with_self_attention(self):
        config_dict = {"model": "SimpleX", "aggregator": "self_attention"}
        quick_test(config_dict)

    def test_NCEPLRec(self):
        config_dict = {
            "model": "NCEPLRec",
        }
        quick_test(config_dict)

    def test_NCL(self):
        config_dict = {"model": "NCL", "num_clusters": 100}
        quick_test(config_dict)

    def test_DiffRec(self):
        config_dict = {"model": "DiffRec"}
        quick_test(config_dict)

    def test_TDiffRec(self):
        config_dict = {"model": "DiffRec", "time-aware": True}
        quick_test(config_dict)

    def test_LDiffRec(self):
        config_dict = {"model": "LDiffRec"}
        quick_test(config_dict)

    def test_LTDiffRec(self):
        config_dict = {"model": "LDiffRec", "time-aware": True}
        quick_test(config_dict)


class TestContextRecommender(unittest.TestCase):
    # todo: more complex context information should be test, such as criteo dataset

    def test_lr(self):
        config_dict = {
            "model": "LR",
            "threshold": {"rating": 4},
        }
        quick_test(config_dict)

    def test_fm(self):
        config_dict = {
            "model": "FM",
            "threshold": {"rating": 4},
        }
        quick_test(config_dict)

    def test_nfm(self):
        config_dict = {
            "model": "NFM",
            "threshold": {"rating": 4},
        }
        quick_test(config_dict)

    def test_deepfm(self):
        config_dict = {
            "model": "DeepFM",
            "threshold": {"rating": 4},
        }
        quick_test(config_dict)

    def test_xdeepfm(self):
        config_dict = {
            "model": "xDeepFM",
            "threshold": {"rating": 4},
        }
        quick_test(config_dict)

    def test_xdeepfm_with_direct(self):
        config_dict = {
            "model": "xDeepFM",
            "threshold": {"rating": 4},
            "direct": True,
        }
        quick_test(config_dict)

    def test_afm(self):
        config_dict = {
            "model": "AFM",
            "threshold": {"rating": 4},
        }
        quick_test(config_dict)

    def test_fnn(self):
        config_dict = {
            "model": "FNN",
            "threshold": {"rating": 4},
        }
        quick_test(config_dict)

    def test_pnn(self):
        config_dict = {
            "model": "PNN",
            "threshold": {"rating": 4},
        }
        quick_test(config_dict)

    def test_pnn_with_use_inner_and_use_outer(self):
        config_dict = {
            "model": "PNN",
            "threshold": {"rating": 4},
            "use_inner": True,
            "use_outer": True,
        }
        quick_test(config_dict)

    def test_pnn_without_use_inner_and_use_outer(self):
        config_dict = {
            "model": "PNN",
            "threshold": {"rating": 4},
            "use_inner": False,
            "use_outer": False,
        }
        quick_test(config_dict)

    def test_dssm(self):
        config_dict = {
            "model": "DSSM",
            "threshold": {"rating": 4},
        }
        quick_test(config_dict)

    def test_widedeep(self):
        config_dict = {
            "model": "WideDeep",
            "threshold": {"rating": 4},
        }
        quick_test(config_dict)

    def test_autoint(self):
        config_dict = {
            "model": "AutoInt",
            "threshold": {"rating": 4},
        }
        quick_test(config_dict)

    def test_ffm(self):
        config_dict = {
            "model": "FFM",
            "threshold": {"rating": 4},
        }
        quick_test(config_dict)

    def test_fwfm(self):
        config_dict = {
            "model": "FwFM",
            "threshold": {"rating": 4},
        }
        quick_test(config_dict)

    def test_dcn(self):
        config_dict = {
            "model": "DCN",
            "threshold": {"rating": 4},
        }
        quick_test(config_dict)

    def test_dcnv2(self):
        config_dict = {
            "model": "DCNV2",
            "threshold": {"rating": 4},
        }
        quick_test(config_dict)

    def test_xgboost(self):
        config_dict = {
            "model": "XGBoost",
            "threshold": {"rating": 4},
            "xgb_params": {
                "booster": "gbtree",
                "objective": "binary:logistic",
                "eval_metric": ["auc", "logloss"],
            },
            "xgb_num_boost_round": 1,
        }
        quick_test(config_dict)

    def test_lightgbm(self):
        config_dict = {
            "model": "LightGBM",
            "threshold": {"rating": 4},
            "lgb_params": {
                "boosting": "gbdt",
                "objective": "binary",
                "metric": ["auc", "binary_logloss"],
            },
            "lgb_num_boost_round": 1,
        }
        quick_test(config_dict)

    def test_fignn(self):
        config_dict = {
            "model": "FiGNN",
            "threshold": {"rating": 4},
        }
        quick_test(config_dict)

    def test_kd_dagfm(self):
        config_dict = {
            "model": "KD_DAGFM",
            "threshold": {"rating": 4},
        }
        quick_test(config_dict)

    def test_eulernet(self):
        config_dict = {
            "model": "EulerNet",
            "threshold": {"rating": 4},
        }
        quick_test(config_dict)


class TestSequentialRecommender(unittest.TestCase):
    def test_din(self):
        config_dict = {
            "model": "DIN",
        }
        quick_test(config_dict)

    def test_dien(self):
        config_dict = {
            "model": "DIEN",
        }
        quick_test(config_dict)

    def test_fpmc(self):
        config_dict = {"model": "FPMC"}
        quick_test(config_dict)

    def test_gru4rec(self):
        config_dict = {"model": "GRU4Rec", "train_neg_sample_args": None}
        quick_test(config_dict)

    def test_gru4reccpr(self):
        config_dict = {"model": "GRU4RecCPR", "train_neg_sample_args": None}
        quick_test(config_dict)

    def test_gru4rec_with_BPR_loss(self):
        config_dict = {
            "model": "GRU4Rec",
            "loss_type": "BPR",
        }
        quick_test(config_dict)

    def test_narm(self):
        config_dict = {"model": "NARM", "train_neg_sample_args": None}
        quick_test(config_dict)

    def test_narm_with_BPR_loss(self):
        config_dict = {
            "model": "NARM",
            "loss_type": "BPR",
        }
        quick_test(config_dict)

    def test_stamp(self):
        config_dict = {"model": "STAMP", "train_neg_sample_args": None}
        quick_test(config_dict)

    def test_stamp_with_BPR_loss(self):
        config_dict = {
            "model": "STAMP",
            "loss_type": "BPR",
        }
        quick_test(config_dict)

    def test_caser(self):
        config_dict = {
            "model": "Caser",
            "MAX_ITEM_LIST_LENGTH": 10,
            "reproducibility": False,
            "train_neg_sample_args": None,
        }
        quick_test(config_dict)

    def test_caser_with_BPR_loss(self):
        config_dict = {
            "model": "Caser",
            "loss_type": "BPR",
            "MAX_ITEM_LIST_LENGTH": 10,
            "reproducibility": False,
        }
        quick_test(config_dict)

    def test_nextitnet(self):
        config_dict = {
            "model": "NextItNet",
            "reproducibility": False,
            "train_neg_sample_args": None,
        }
        quick_test(config_dict)

    def test_nextitnet_with_BPR_loss(self):
        config_dict = {
            "model": "NextItNet",
            "loss_type": "BPR",
            "reproducibility": False,
        }
        quick_test(config_dict)

    def test_transrec(self):
        config_dict = {
            "model": "TransRec",
        }
        quick_test(config_dict)

    def test_sasrec(self):
        config_dict = {"model": "SASRec", "train_neg_sample_args": None}
        quick_test(config_dict)

    def test_sasreccpr(self):
        config_dict = {"model": "SASRecCPR", "train_neg_sample_args": None}
        quick_test(config_dict)

    def test_sasrec_with_BPR_loss_and_relu(self):
        config_dict = {"model": "SASRec",
                       "loss_type": "BPR", "hidden_act": "relu"}
        quick_test(config_dict)

    def test_sasrec_with_BPR_loss_and_sigmoid(self):
        config_dict = {"model": "SASRec",
                       "loss_type": "BPR", "hidden_act": "sigmoid"}
        quick_test(config_dict)

    def test_srgnn(self):
        config_dict = {
            "model": "SRGNN",
            "MAX_ITEM_LIST_LENGTH": 3,
            "train_neg_sample_args": None,
        }
        quick_test(config_dict)

    def test_srgnn_with_BPR_loss(self):
        config_dict = {
            "model": "SRGNN",
            "loss_type": "BPR",
            "MAX_ITEM_LIST_LENGTH": 3,
        }
        quick_test(config_dict)

    def test_gcsan(self):
        config_dict = {
            "model": "GCSAN",
            "MAX_ITEM_LIST_LENGTH": 3,
            "train_neg_sample_args": None,
        }
        quick_test(config_dict)

    def test_gcsan_with_BPR_loss_and_tanh(self):
        config_dict = {
            "model": "GCSAN",
            "loss_type": "BPR",
            "hidden_act": "tanh",
            "MAX_ITEM_LIST_LENGTH": 3,
        }
        quick_test(config_dict)

    def test_gru4recf(self):
        config_dict = {"model": "GRU4RecF", "train_neg_sample_args": None}
        quick_test(config_dict)

    def test_gru4recf_with_max_pooling(self):
        config_dict = {
            "model": "GRU4RecF",
            "pooling_mode": "max",
            "train_neg_sample_args": None,
        }
        quick_test(config_dict)

    def test_gru4recf_with_sum_pooling(self):
        config_dict = {
            "model": "GRU4RecF",
            "pooling_mode": "sum",
            "train_neg_sample_args": None,
        }
        quick_test(config_dict)

    def test_sasrecf(self):
        config_dict = {"model": "SASRecF", "train_neg_sample_args": None}
        quick_test(config_dict)

    def test_sasrecf_with_max_pooling(self):
        config_dict = {
            "model": "SASRecF",
            "pooling_mode": "max",
            "train_neg_sample_args": None,
        }
        quick_test(config_dict)

    def test_sasrecf_with_sum_pooling(self):
        config_dict = {
            "model": "SASRecF",
            "pooling_mode": "sum",
            "train_neg_sample_args": None,
        }
        quick_test(config_dict)

    def test_hrm(self):
        config_dict = {"model": "HRM", "train_neg_sample_args": None}
        quick_test(config_dict)

    def test_hrm_with_BPR_loss(self):
        config_dict = {
            "model": "HRM",
            "loss_type": "BPR",
        }
        quick_test(config_dict)

    def test_npe(self):
        config_dict = {"model": "NPE", "train_neg_sample_args": None}
        quick_test(config_dict)

    def test_npe_with_BPR_loss(self):
        config_dict = {
            "model": "NPE",
            "loss_type": "BPR",
        }
        quick_test(config_dict)

    def test_shan(self):
        config_dict = {
            "model": "SHAN",
            "train_neg_sample_args": None,
            "transform": "inverse_itemseq",
        }
        quick_test(config_dict)

    def test_shan_with_BPR_loss(self):
        config_dict = {
            "model": "SHAN",
            "loss_type": "BPR",
            "transform": "inverse_itemseq",
        }
        quick_test(config_dict)

    def test_hgn(self):
        config_dict = {"model": "HGN", "train_neg_sample_args": None}
        quick_test(config_dict)

    def test_hgn_with_BPR_loss(self):
        config_dict = {
            "model": "HGN",
            "loss_type": "BPR",
        }
        quick_test(config_dict)

    def test_fossil(self):
        config_dict = {"model": "FOSSIL", "train_neg_sample_args": None}
        quick_test(config_dict)

    def test_repeat_net(self):
        config_dict = {
            "model": "RepeatNet",
        }
        quick_test(config_dict)

    def test_fdsa(self):
        config_dict = {"model": "FDSA", "train_neg_sample_args": None}
        quick_test(config_dict)

    def test_fdsa_with_max_pooling(self):
        config_dict = {
            "model": "FDSA",
            "pooling_mode": "max",
            "train_neg_sample_args": None,
        }
        quick_test(config_dict)

    def test_fdsa_with_sum_pooling(self):
        config_dict = {
            "model": "FDSA",
            "pooling_mode": "sum",
            "train_neg_sample_args": None,
        }
        quick_test(config_dict)

    def test_bert4rec(self):
        config_dict = {
            "model": "BERT4Rec",
            "train_neg_sample_args": None,
            "transform": "mask_itemseq",
        }
        quick_test(config_dict)

    def test_bert4rec_with_BPR_loss_and_swish(self):
        config_dict = {
            "model": "BERT4Rec",
            "loss_type": "BPR",
            "hidden_act": "swish",
            "transform": "mask_itemseq",
        }
        quick_test(config_dict)

    def test_lightsans(self):
        config_dict = {"model": "LightSANs", "train_neg_sample_args": None}
        quick_test(config_dict)

    def test_lightsans_with_BPR_loss(self):
        config_dict = {
            "model": "LightSANs",
            "loss_type": "BPR",
        }
        quick_test(config_dict)

    def test_sine(self):
        config_dict = {"model": "SINE", "train_neg_sample_args": None}
        quick_test(config_dict)

    def test_sine_with_BPR_loss(self):
        config_dict = {
            "model": "SINE",
            "loss_type": "BPR",
        }
        quick_test(config_dict)

    def test_sine_with_NLL_loss(self):
        config_dict = {
            "model": "SINE",
            "train_neg_sample_args": None,
            "loss_type": "NLL",
        }
        quick_test(config_dict)

    def test_core_trm(self):
        config_dict = {
            "model": "CORE",
            "train_neg_sample_args": None,
            "dnn_type": "trm",
        }
        quick_test(config_dict)

    def test_core_ave(self):
        config_dict = {
            "model": "CORE",
            "train_neg_sample_args": None,
            "dnn_type": "ave",
        }
        quick_test(config_dict)

    def test_fea_rec(self):
        config_dict = {
            "model": "FEARec",
            "train_neg_sample_args": None,
        }
        quick_test(config_dict)

    # def test_gru4reckg(self):
    #     config_dict = {
    #         'model': 'GRU4RecKG',
    #     }
    #     quick_test(config_dict)

    # def test_s3rec(self):
    #     config_dict = {
    #         'model': 'S3Rec',
    #         'train_stage': 'pretrain',
    #         'save_step': 1,
    #     }
    #     quick_test(config_dict)
    #
    #     config_dict = {
    #         'model': 'S3Rec',
    #         'train_stage': 'finetune',
    #         'pre_model_path': './saved/S3Rec-test-1.pth',
    #     }
    #     quick_test(config_dict)


class TestKnowledgeRecommender(unittest.TestCase):
    def test_cke(self):
        config_dict = {
            "model": "CKE",
        }
        quick_test(config_dict)

    def test_cfkg(self):
        config_dict = {
            "model": "CFKG",
        }
        quick_test(config_dict)

    def test_cfkg_with_transe(self):
        config_dict = {
            "model": "CFKG",
            "loss_function": "transe",
        }
        quick_test(config_dict)

    def test_ktup(self):
        config_dict = {
            "model": "KTUP",
            "train_rec_step": 1,
            "train_kg_step": 1,
            "epochs": 2,
        }
        quick_test(config_dict)

    def test_ktup_with_L1_flag(self):
        config_dict = {
            "model": "KTUP",
            "use_st_gumbel": False,
            "L1_flag": True,
        }
        quick_test(config_dict)

    def test_kgat(self):
        config_dict = {
            "model": "KGAT",
        }
        quick_test(config_dict)

    def test_kgat_with_gcn(self):
        config_dict = {
            "model": "KGAT",
            "aggregator_type": "gcn",
        }
        quick_test(config_dict)

    def test_kgat_with_graphsage(self):
        config_dict = {
            "model": "KGAT",
            "aggregator_type": "graphsage",
        }
        quick_test(config_dict)

    def test_ripplenet(self):
        config_dict = {
            "model": "RippleNet",
        }
        quick_test(config_dict)

    def test_mkr(self):
        config_dict = {
            "model": "MKR",
        }
        quick_test(config_dict)

    def test_mkr_without_use_inner_product(self):
        config_dict = {
            "model": "MKR",
            "use_inner_product": False,
        }
        quick_test(config_dict)

    def test_kgcn(self):
        config_dict = {
            "model": "KGCN",
        }
        quick_test(config_dict)

    def test_kgcn_with_neighbor(self):
        config_dict = {
            "model": "KGCN",
            "aggregator": "neighbor",
        }
        quick_test(config_dict)

    def test_kgcn_with_concat(self):
        config_dict = {
            "model": "KGCN",
            "aggregator": "concat",
        }
        quick_test(config_dict)

    def test_kgnnls(self):
        config_dict = {
            "model": "KGNNLS",
        }
        quick_test(config_dict)

    def test_kgnnls_with_neighbor(self):
        config_dict = {
            "model": "KGNNLS",
            "aggregator": "neighbor",
        }
        quick_test(config_dict)

    def test_kgnnls_with_concat(self):
        config_dict = {
            "model": "KGNNLS",
            "aggregator": "concat",
        }
        quick_test(config_dict)

    def test_mcclk(self):
        config_dict = {
            "model": "MCCLK",
        }
        quick_test(config_dict)

    def test_kgin(self):
        config_dict = {
            "model": "KGIN",
        }
        quick_test(config_dict)


class TestKnowledgeGraphEmbedding(unittest.TestCase):
    def test_transe(self):
        config_dict = {
            "model": "TransE",
            "embedding_size": 64,
            "margin": 1.0
        }
        quick_test(config_dict)

    def test_transh(self):
        config_dict = {
            "model": "TransH",
            "embedding_size": 64,
            "margin": 1.0
        }
        quick_test(config_dict)

    def test_transd(self):
        config_dict = {
            "model": "TransD",
            "embedding_size": 64,
            "margin": 1.0
        }
        quick_test(config_dict)
<<<<<<< HEAD
    
    def test_transr(self):
        config_dict = {
            "model": "TransR",
            "embedding_size": 64,
            "margin": 1.0
        }
        quick_test(config_dict)

=======
>>>>>>> 212bd77b

if __name__ == "__main__":
    unittest.main()<|MERGE_RESOLUTION|>--- conflicted
+++ resolved
@@ -945,8 +945,7 @@
             "margin": 1.0
         }
         quick_test(config_dict)
-<<<<<<< HEAD
-    
+
     def test_transr(self):
         config_dict = {
             "model": "TransR",
@@ -955,8 +954,6 @@
         }
         quick_test(config_dict)
 
-=======
->>>>>>> 212bd77b
 
 if __name__ == "__main__":
     unittest.main()