--- conflicted
+++ resolved
@@ -92,15 +92,7 @@
     Returns:
         Trainer: trainer class
     """
-<<<<<<< HEAD
-    register_table = {
-        "PEARLM": "HFPathLanguageModelingTrainer",
-        "PLM": "HFPathLanguageModelingTrainer",
-        "UserMKR": "MKRTrainer",
-    }
-=======
     register_table = {}
->>>>>>> 9d27769a
 
     try:
         return getattr(importlib.import_module("hopwise.trainer"), model_name + "Trainer")
