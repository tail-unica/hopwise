from collections import defaultdict
from time import time

import torch
import torch.nn.functional as F
from tqdm import tqdm
from transformers import (
    DataCollatorForLanguageModeling,
    IntervalStrategy,
    LogitsProcessorList,
    Trainer,
    TrainerCallback,
)

from hopwise.model.layers import ConstrainedBeamLogitsProcessorWordLevel, ConstrainedLogitsProcessorWordLevel
from hopwise.utils import PathLanguageModelingTokenType, dict2str, early_stopping, get_gpu_usage, set_color


def normalize_tuple(logits_tuple):
    # Normalize each tensor in the tuple
    normalized_tuple = tuple(torch.softmax(logits, dim=-1) for logits in logits_tuple)
    return normalized_tuple


class RankerLP:
    def __init__(self, tokenizer, kg_positives, K=10, max_new_tokens=24):
        self.tokenizer = tokenizer
        self.kg_positives = kg_positives
        self.topk = defaultdict(list)
        self.topk_sequences = defaultdict(list)
        self.max_new_tokens = max_new_tokens
        self.K = K

    def update_topk(self, generate_outputs):
        sorted_scores = generate_outputs.sequences_scores.argsort(descending=True)
        generate_outputs.sequences = generate_outputs.sequences[sorted_scores]
        for sequence in generate_outputs.sequences:
            seq = self.tokenizer.decode(sequence).split(" ")
            head_eid = int(seq[1][1:])
            rel_rid = int(seq[2][1:])
            if len(self.topk[head_eid, rel_rid]) >= self.K:
                continue
            recommended_token = seq[-1]
            recommended_item = int(recommended_token[1:])
            if (
                recommended_item in self.kg_positives[(head_eid, rel_rid)]
                or recommended_item in self.topk[head_eid, rel_rid]
            ):
                continue
            self.topk[head_eid, rel_rid].append(recommended_item)
            self.topk_sequences[head_eid, rel_rid].append(seq)

    def reset_topks(self):
        del self.topk
        del self.topk_sequences
        self.topk = defaultdict(list)
        self.topk_sequences = defaultdict(list)


class CumulativeSequenceScoreRanker:
    """
    Ranker that uses the cumulative sequence score of the final 5 predicted tokens to rank sequences.
    """

    def __init__(self, tokenizer, used_ids, item_num, topk=10, max_new_tokens=24):
        self.tokenizer = tokenizer
        self.used_ids = used_ids
        self.item_num = item_num
        self.max_new_tokens = max_new_tokens
        self.topk = topk
        self.avg_topk_size = {}

    def calculate_sequence_scores(self, normalized_tuple, sequences):
        new_sequence_tokens = sequences[:, -self.max_new_tokens - 1 : -1]
        sequence_scores = []
        # Iterate over each tensor in the normalized tuple
        for i in range(self.max_new_tokens):
            # Get the probabilities corresponding to the ith token in new_sequence_tokens
            probs = normalized_tuple[i].gather(1, new_sequence_tokens[:, [i]])
            sequence_scores.append(probs)
        # Convert the list of tensors into a single tensor
        sequence_scores = torch.cat(sequence_scores, dim=-1)
        # Calculate the average score over the last 5 positions for each sequence
        sequence_scores = sequence_scores.mean(dim=-1)
        return sequence_scores

    def get_sequences(self, batch_len, generation_outputs):
        user_num = batch_len
        scores = torch.full((user_num, self.item_num), -torch.inf)
        user_topk_sequences = list()

        normalized_scores = normalize_tuple(generation_outputs.scores)
        normalized_sequences_scores = self.calculate_sequence_scores(normalized_scores, generation_outputs.sequences)

        sequences = generation_outputs.sequences
        num_return_sequences = sequences.shape[0] // user_num
        batch_user_index = torch.arange(user_num, device=sequences.device).repeat_interleave(num_return_sequences)

        valid_sequences_mask = torch.logical_not(torch.isfinite(normalized_sequences_scores))  # false if finite
        normalized_sequences_scores = torch.where(valid_sequences_mask, -torch.inf, normalized_sequences_scores)

        sorted_indices = normalized_sequences_scores.argsort(descending=True)
        sorted_sequences = sequences[sorted_indices]
        sorted_sequences_scores = normalized_sequences_scores[sorted_indices]
        sorted_batch_user_index = batch_user_index[sorted_indices]

        for user_index, sequence, sequence_score in zip(
            sorted_batch_user_index, sorted_sequences, sorted_sequences_scores
        ):
            seq = self.tokenizer.decode(sequence[1:-1]).split(" ")

            uid_token = seq[0]
            recommended_token = seq[-1]

            if not (
                uid_token.startswith(PathLanguageModelingTokenType.USER.value)
                and recommended_token.startswith(PathLanguageModelingTokenType.ITEM.value)
            ):
                continue

            uid = int(uid_token[1:])
            recommended_item = int(recommended_token[1:])

            if torch.isfinite(scores[user_index, recommended_item]) or recommended_item in self.used_ids[uid]:
                continue

            scores[user_index, recommended_item] = sequence_score

            if uid not in self.avg_topk_size:
                self.avg_topk_size[uid] = set()

            user_topk_sequences.append((uid, recommended_item, None, seq))
            self.avg_topk_size[uid].add(seq[-1])

        return scores, user_topk_sequences


class SampleSearchSequenceScoreRanker:
    """
    Ranker that uses the sequence score of the beam search to rank sequences.

    To use only if do_sample = True and if topk and topp are set.
    """

    def __init__(self, tokenizer, used_ids, item_num, topk=10, max_new_tokens=24):
        self.tokenizer = tokenizer
        self.used_ids = used_ids
        self.item_num = item_num
        self.max_new_tokens = max_new_tokens
        self.topk = topk
        self.avg_topk_size = {}

    def get_scores(self, sequences, scores):
        sequences_scores = None

        for i, tstep in enumerate(scores):
            # tstep is a tensor for logits at time t
            score = torch.softmax(tstep, dim=-1)
            if sequences_scores is None:
                sequences_scores = score[:, sequences[:, i]].sum(-1)
            else:
                sequences_scores += score[:, sequences[:, i]].sum(-1)

        return sequences_scores

    def get_sequences(self, batch_len, generation_outputs):
        """
        generation_outputs is a dict with 3 keys: 'sequences', 'scores' and 'past_key_values'
        sequences is a tensor of shape (num_return_sequences, sequence_length)
        scores is a tuple of len (|generated tokens|) where each element is a tensor
            that says the logits at each timestep before applying topk and topp

        """
        user_num = batch_len
        scores = torch.full((user_num, self.item_num), -torch.inf)
        user_topk_sequences = list()

        sequences = generation_outputs.sequences
        num_return_sequences = sequences.shape[0] // user_num
        batch_user_index = torch.arange(user_num, device=sequences.device).repeat_interleave(num_return_sequences)

        sequences_score = self.get_scores(sequences[:, -self.max_new_tokens :], generation_outputs.scores)
        for sequence, user_index, sequence_score in zip(sequences, batch_user_index, sequences_score):
            seq = self.tokenizer.decode(sequence).split(" ")
            uid_token = seq[0]
            recommended_token = seq[-1]

            if recommended_token == self.tokenizer.pad_token:
                continue

            if not (
                uid_token.startswith(PathLanguageModelingTokenType.USER.value)
                and recommended_token.startswith(PathLanguageModelingTokenType.ITEM.value)
            ):
                continue

            uid = int(uid_token[1:])
            recommended_item = int(recommended_token[1:])

            if torch.isfinite(scores[user_index, recommended_item]) or recommended_item in self.used_ids[uid]:
                continue
            scores[user_index, recommended_item] = sequence_score

            if uid not in self.avg_topk_size:
                self.avg_topk_size[uid] = set()

            user_topk_sequences.append((uid, recommended_item, None, seq))
            self.avg_topk_size[uid].add(seq[-1])

        return scores, user_topk_sequences


class BeamSearchSequenceScoreRanker:
    """
    Ranker that uses the sequence score of the beam search to rank sequences.
    """

    def __init__(self, tokenizer, used_ids, item_num, topk=10, max_new_tokens=24):
        self.tokenizer = tokenizer
        self.used_ids = used_ids
        self.item_num = item_num
        self.max_new_tokens = max_new_tokens
        self.topk = topk
        self.avg_topk_size = {}

    def get_sequences(self, batch_len, generation_outputs):
        user_num = batch_len
        scores = torch.full((user_num, self.item_num), -torch.inf)
        user_topk_sequences = list()

        sequences = generation_outputs.sequences
        num_return_sequences = sequences.shape[0] // user_num
        batch_user_index = torch.arange(user_num, device=sequences.device).repeat_interleave(num_return_sequences)

        sorted_indices = generation_outputs.sequences_scores.argsort(descending=True)
        sorted_sequences = sequences[sorted_indices]
        sorted_batch_user_index = batch_user_index[sorted_indices]

        for sequence, user_index, sequence_score in zip(sorted_sequences, sorted_batch_user_index, sorted_indices):
            seq = self.tokenizer.decode(sequence).split(" ")
            uid_token = seq[0]
            recommended_token = seq[-1]

            if not (
                uid_token.startswith(PathLanguageModelingTokenType.USER.value)
                and recommended_token.startswith(PathLanguageModelingTokenType.ITEM.value)
            ):
                continue

            uid = int(uid_token[1:])
            recommended_item = int(recommended_token[1:])

            if torch.isfinite(scores[user_index, recommended_item]) or recommended_item in self.used_ids[uid]:
                continue
            scores[user_index, recommended_item] = sequence_score

            if uid not in self.avg_topk_size:
                self.avg_topk_size[uid] = set()

            user_topk_sequences.append((uid, recommended_item, None, seq))
            self.avg_topk_size[uid].add(seq[-1])

        return scores, user_topk_sequences


class SimilaritySequenceScoreRanker:
    """
    Ranker that uses as sequence score the dot product between user and item embeddings.
    """

    def __init__(
        self, tokenizer, used_ids, item_num, topk=10, max_new_tokens=24, user_embeddings=None, entity_embeddings=None
    ):
        self.tokenizer = tokenizer
        self.used_ids = used_ids
        self.item_num = item_num
        self.max_new_tokens = max_new_tokens
        self.topk = topk
        self.avg_topk_size = {}
        self.user_embeddings = user_embeddings
        self.entity_embeddings = entity_embeddings

    def get_sequences(self, batch_len, generation_outputs):
        user_num = batch_len
        scores = torch.full((user_num, self.item_num), -torch.inf)
        user_topk_sequences = list()

        sequences = generation_outputs.sequences
        num_return_sequences = sequences.shape[0] // user_num
        batch_user_index = torch.arange(user_num, device=sequences.device).repeat_interleave(num_return_sequences)

        sorted_indices = generation_outputs.sequences_scores.argsort(descending=True)
        sorted_sequences = sequences[sorted_indices]
        sorted_batch_user_index = batch_user_index[sorted_indices]

        for sequence, user_index in zip(sorted_sequences, sorted_batch_user_index):
            seq = self.tokenizer.decode(sequence).split(" ")

            uid_token = seq[0]
            recommended_token = seq[-1]

            if not (
                uid_token.startswith(PathLanguageModelingTokenType.USER.value)
                and recommended_token.startswith(PathLanguageModelingTokenType.ITEM.value)
            ):
                continue

            uid = int(uid_token[1:])
            recommended_item = int(recommended_token[1:])

            if torch.isfinite(scores[user_index, recommended_item]) or recommended_item in self.used_ids[uid]:
                continue

            # Use as score the dot product of the user and item kgat embeddings
            u_emb = F.normalize(self.user_embeddings[uid], p=2, dim=0)
            i_emb = F.normalize(self.entity_embeddings[recommended_item], p=2, dim=0)

            ui_similarity = torch.mul(u_emb, i_emb).sum()

            scores[user_index, recommended_item] = ui_similarity

            if uid not in self.avg_topk_size:
                self.avg_topk_size[uid] = set()

            user_topk_sequences.append(seq)
            self.avg_topk_size[uid].add(seq[-1])

        return scores, user_topk_sequences


def get_tokenized_used_ids(used_ids, tokenizer):
    """
    Convert the used ids to tokenized ids for the user and item tokens.
    Args:
        used_ids (dict): A dictionary where keys are user ids and values are lists of item ids.
        tokenizer: The tokenizer to convert ids to tokenized ids.
    Returns:
        dict: A dictionary where keys are tokenized user ids and values are lists of tokenized item ids.
    """
    user_token_type = PathLanguageModelingTokenType.USER.value
    item_token_type = PathLanguageModelingTokenType.ITEM.value

    tokenized_used_ids = {}
    for uid in range(used_ids.shape[0]):
        uid_token = tokenizer.convert_tokens_to_ids(user_token_type + str(uid))
        tokenized_used_ids[uid_token] = set(
            [tokenizer.convert_tokens_to_ids(item_token_type + str(item)) for item in used_ids[uid]]
        )
    return tokenized_used_ids


class HFPathTrainer(Trainer):
    def __init__(
        self,
        hopwise_train_data,
        hopwise_config,
        callbacks,
        model=None,
        args=None,
        path_hop_length=3,
        paths_per_user=10,
        path_generation_args=None,
        eval_device="cpu",
        tokenizer=None,
    ):
        hopwise_dataset = hopwise_train_data.dataset
<<<<<<< HEAD
        tokenizer = hopwise_dataset.tokenizer

=======
        tokenizer = tokenizer or hopwise_dataset.tokenizer
>>>>>>> 2a9d338f
        super().__init__(
            model=model,
            args=args,
            callbacks=None,
            train_dataset=hopwise_train_data.tokenized_dataset["train"],
            eval_dataset="none",
            processing_class=tokenizer,
            data_collator=DataCollatorForLanguageModeling(tokenizer, mlm=False),
        )

        # Overwrite the callbacks to only use the HopwiseCallback
        self.callback_handler.callbacks = callbacks

        self.hopwise_config = hopwise_config
        self.paths_per_user = paths_per_user
        self.path_generation_args = path_generation_args

        self.path_hop_length = path_hop_length
        self.eval_device = eval_device

        used_ids = hopwise_train_data.general_dataloader._sampler.used_ids
        tokenized_used_ids = get_tokenized_used_ids(used_ids, self.processing_class)

        # path_hop_length = n_relations => (n_relations + user_starting_node) + n_relations + 2 (BOS, EOS)
        self.token_sequence_length = (1 + path_hop_length) + path_hop_length + 2

        # TODO: add inference template as config param and use that instead of the hardcoded values
<<<<<<< HEAD
        ranker_max_new_tokens = self.token_sequence_length - 2
=======
        ranker_max_new_tokens = self.token_sequence_length - 4
        self.ranker_rec = CumulativeSequenceScoreRanker(
            self.processing_class,
            used_ids,
            hopwise_dataset.item_num,
            topk=10,
            max_new_tokens=ranker_max_new_tokens,
        )
>>>>>>> 2a9d338f

        if self.hopwise_config["ranker"] == "CumulativeSequenceScoreRanker":
            self.ranker_rec = CumulativeSequenceScoreRanker(
                self.processing_class,
                used_ids,
                hopwise_dataset.item_num,
                topk=10,
                max_new_tokens=ranker_max_new_tokens,
            )
        elif self.hopwise_config["ranker"] == "BeamSearchSequenceScoreRanker":
            self.ranker_rec = BeamSearchSequenceScoreRanker(
                self.processing_class,
                used_ids,
                hopwise_dataset.item_num,
                topk=10,
                max_new_tokens=ranker_max_new_tokens,
            )
        elif self.hopwise_config["ranker"] == "SampleSearchSequenceScoreRanker":
            self.ranker_rec = SampleSearchSequenceScoreRanker(
                self.processing_class,
                used_ids,
                hopwise_dataset.item_num,
                topk=10,
                max_new_tokens=ranker_max_new_tokens,
            )
        else:
            self.ranker_rec = SimilaritySequenceScoreRanker(
                self.processing_class,
                used_ids,
                hopwise_dataset.item_num,
                topk=10,
                max_new_tokens=ranker_max_new_tokens,
                user_embeddings=self.model.pretrained_user_embeddings,
                entity_embeddings=self.model.pretrained_entity_embeddings,
            )

        if self.hopwise_config["logits_processor"] == "ConstrainedLogitsProcessorWordLevel":
            self.logits_processor_rec = LogitsProcessorList(
                [
                    ConstrainedLogitsProcessorWordLevel(
                        hopwise_dataset.get_tokenized_ckg(),
                        tokenized_used_ids,
                        self.token_sequence_length,
                        self.processing_class,
                        self.paths_per_user,
                        task=ConstrainedLogitsProcessorWordLevel.RECOMMENDATION_TASK,
                        wte_embeddings=self.model.transformer.wte.weight,
                    )
                ]
            )
        else:
            self.logits_processor_rec = LogitsProcessorList(
                [
                    ConstrainedBeamLogitsProcessorWordLevel(
                        hopwise_dataset.get_tokenized_ckg(),
                        tokenized_used_ids,
                        self.token_sequence_length,
                        self.processing_class,
                        self.paths_per_user,
                        task=ConstrainedBeamLogitsProcessorWordLevel.RECOMMENDATION_TASK,
                    )
                ]
            )

    def _full_sort_batch_eval(self, inputs, task="rec"):
        if isinstance(self.model, torch.nn.DataParallel):
            model = self.model.module
        else:
            model = self.model

        if task == "rec":
            sequence_len = self.token_sequence_length
            num_return_sequences = self.paths_per_user
            logits_processor = self.logits_processor_rec
            ranker = self.ranker_rec
        else:
            sequence_len = self.SEQUENCE_LEN_LP
            num_return_sequences = self.N_RET_SEQ_LP
            logits_processor = self.logits_processor_lp
            ranker = self.ranker_lp

        outputs = model.generate(
            **inputs,
            max_length=sequence_len,
            min_length=sequence_len,
            num_return_sequences=num_return_sequences,
            logits_processor=logits_processor,
            return_dict_in_generate=True,
            output_scores=True,
            **self.path_generation_args,
        )

        scores, user_topk_sequences = ranker.get_sequences(inputs["input_ids"].shape[0], outputs)

        return scores, user_topk_sequences, self.ranker_rec.avg_topk_size

    def evaluate(self, **kwargs):
        self.control = self.callback_handler.on_evaluate(self.args, self.state, self.control, metrics=None)

        return self.control.metrics


class HopwiseCallback(TrainerCallback):
    """It handles the training and evaluation communication with the hopwise and HuggingFace trainers."""

    def __init__(
        self,
        hopwise_trainer,
        train_data,
        valid_data=None,
        verbose=True,
        saved=True,
        show_progress=False,
        callback_fn=None,
        train_phase="finetune",
        model=None,
        model_name=None,
    ):
        self.model = model
        self.model_name = model_name
        self.hopwise_trainer = hopwise_trainer
        self.train_data = train_data
        self.valid_data = valid_data
        self.verbose = verbose
        self.saved = saved
        self.show_progress = show_progress
        self.callback_fn = callback_fn
        self.train_phase = train_phase

    def on_train_begin(self, args, state, control, **kwargs):
        self.hopwise_trainer.eval_collector.train_data_collect(self.train_data)
        if self.hopwise_trainer.config["train_neg_sample_args"].get("dynamic", False):
            self.train_data.get_model(self.hopwise_trainer.model)
        self.valid_step = 0

    def on_train_end(self, args, state, control, **kwargs):
        self.hopwise_trainer._add_hparam_to_tensorboard(self.hopwise_trainer.best_valid_score)
        return super().on_train_end(args, state, control, **kwargs)

    def on_epoch_begin(self, args, state, control, **kwargs):
        self.training_start_time = time()

        len_hf_dataloader = len(self.train_data.tokenized_dataset["train"])
        steps_in_epoch = len_hf_dataloader // self.hopwise_trainer.config["train_batch_size"]
        steps_in_epoch += int(len_hf_dataloader % self.hopwise_trainer.config["train_batch_size"] > 0)
        self.progress_bar = (
            tqdm(
                total=steps_in_epoch,
                ncols=100,
                desc=set_color(f"Train {int(state.epoch):>5}", "pink"),
            )
            if self.show_progress
            else range(steps_in_epoch)
        )

    def on_epoch_end(self, args, state, control, **kwargs):
        if self.show_progress:
            self.progress_bar.close()
        training_end_time = time()
        # Retrieve training loss and other information
        if state.log_history:
            epoch_idx = state.epoch
            train_loss = state.log_history[-1].get("loss")
            self.hopwise_trainer.train_loss_dict[epoch_idx] = train_loss
            train_loss_output = self.hopwise_trainer._generate_train_loss_output(
                epoch_idx, self.training_start_time, training_end_time, train_loss
            )
            if self.verbose:
                self.hopwise_trainer.logger.info(train_loss_output)
            self.hopwise_trainer._add_train_loss_to_tensorboard(epoch_idx, train_loss)
            self.hopwise_trainer.wandblogger.log_metrics(
                {"epoch": epoch_idx, "train_loss": train_loss, "train_step": epoch_idx},
                head="train",
            )

        if self.hopwise_trainer.eval_step <= 0 or not self.valid_data:
            if self.saved:
                control.should_save = True
        elif (epoch_idx + 1) % self.hopwise_trainer.eval_step == 0:
            control.should_evaluate = True
            self.valid_start_time = time()
        else:
            control.should_evaluate = False

        # update attentive-a
        if self.model_name in ["PEARLMGAT", "PEARLMGATv2", "PEARLMGATv3"]:
            with torch.no_grad():
                self.model.update_attentive_A()
        return control

    def on_step_end(self, args, state, control, **kwargs):
        control.should_log = True
        if self.show_progress:
            self.progress_bar.update(1)
        if self.hopwise_trainer.gpu_available and self.show_progress:
            gpu_usage = get_gpu_usage(self.hopwise_trainer.device)
            self.progress_bar.set_postfix_str(set_color("GPU RAM: " + gpu_usage, "yellow"))

        if state.global_step >= state.max_steps:
            control.should_training_stop = True
            # Save the model at the end if we have a save strategy
            if args.save_strategy != IntervalStrategy.NO:
                control.should_save = True

        return control

    def on_evaluate(self, args, state, control, **kwargs):
        epoch_idx = state.epoch
        valid_score, valid_result = self.hopwise_trainer._valid_epoch(
            self.valid_data, show_progress=self.show_progress
        )

        (
            self.hopwise_trainer.best_valid_score,
            self.hopwise_trainer.cur_step,
            stop_flag,
            update_flag,
        ) = early_stopping(
            valid_score,
            self.hopwise_trainer.best_valid_score,
            self.hopwise_trainer.cur_step,
            max_step=self.hopwise_trainer.stopping_step,
            bigger=self.hopwise_trainer.valid_metric_bigger,
        )
        valid_end_time = time()
        valid_score_output = (
            set_color("epoch %d evaluating", "green")
            + " ["
            + set_color("time", "blue")
            + ": %.2fs, "
            + set_color("valid_score", "blue")
            + ": %f]"
        ) % (epoch_idx, valid_end_time - self.valid_start_time, valid_score)
        valid_result_output = set_color("valid result", "blue") + ": \n" + dict2str(valid_result)
        if self.verbose:
            self.hopwise_trainer.logger.info(valid_score_output)
            self.hopwise_trainer.logger.info(valid_result_output)
        self.hopwise_trainer.tensorboard.add_scalar("Valid_score", valid_score, epoch_idx)
        self.hopwise_trainer.wandblogger.log_metrics({**valid_result, "valid_step": self.valid_step}, head="valid")

        if not self.hopwise_trainer.valid_metric.startswith("eval_"):
            metric_to_check = f"eval_{self.hopwise_trainer.valid_metric}"
            control.metrics = {**valid_result, metric_to_check: valid_score}

        if update_flag:
            if self.saved:
                control.should_save = True
                self.hopwise_trainer._save_checkpoint(epoch_idx, verbose=self.verbose)

            self.hopwise_trainer.best_valid_result = valid_result

        if self.callback_fn:
            self.callback_fn(epoch_idx, valid_score)

        if stop_flag:
            stop_output = "Finished training, best eval result in epoch %d" % (
                epoch_idx - self.hopwise_trainer.cur_step * self.hopwise_trainer.eval_step
            )
            if self.verbose:
                self.hopwise_trainer.logger.info(stop_output)
            control.should_training_stop = True

        self.valid_step += 1

        return control<|MERGE_RESOLUTION|>--- conflicted
+++ resolved
@@ -107,10 +107,13 @@
         for user_index, sequence, sequence_score in zip(
             sorted_batch_user_index, sorted_sequences, sorted_sequences_scores
         ):
-            seq = self.tokenizer.decode(sequence[1:-1]).split(" ")
+            seq = self.tokenizer.decode(sequence).split(" ")
 
             uid_token = seq[0]
             recommended_token = seq[-1]
+
+            if recommended_token == self.tokenizer.pad_token:
+                continue
 
             if not (
                 uid_token.startswith(PathLanguageModelingTokenType.USER.value)
@@ -123,7 +126,6 @@
 
             if torch.isfinite(scores[user_index, recommended_item]) or recommended_item in self.used_ids[uid]:
                 continue
-
             scores[user_index, recommended_item] = sequence_score
 
             if uid not in self.avg_topk_size:
@@ -135,11 +137,9 @@
         return scores, user_topk_sequences
 
 
-class SampleSearchSequenceScoreRanker:
+class BeamSearchSequenceScoreRanker:
     """
     Ranker that uses the sequence score of the beam search to rank sequences.
-
-    To use only if do_sample = True and if topk and topp are set.
     """
 
     def __init__(self, tokenizer, used_ids, item_num, topk=10, max_new_tokens=24):
@@ -150,6 +150,61 @@
         self.topk = topk
         self.avg_topk_size = {}
 
+    def get_sequences(self, batch_len, generation_outputs):
+        user_num = batch_len
+        scores = torch.full((user_num, self.item_num), -torch.inf)
+        user_topk_sequences = list()
+
+        sequences = generation_outputs.sequences
+        num_return_sequences = sequences.shape[0] // user_num
+        batch_user_index = torch.arange(user_num, device=sequences.device).repeat_interleave(num_return_sequences)
+
+        sorted_indices = generation_outputs.sequences_scores.argsort(descending=True)
+        sorted_sequences = sequences[sorted_indices]
+        sorted_batch_user_index = batch_user_index[sorted_indices]
+
+        for sequence, user_index, sequence_score in zip(sorted_sequences, sorted_batch_user_index, sorted_indices):
+            seq = self.tokenizer.decode(sequence).split(" ")
+            uid_token = seq[0]
+            recommended_token = seq[-1]
+
+            if not (
+                uid_token.startswith(PathLanguageModelingTokenType.USER.value)
+                and recommended_token.startswith(PathLanguageModelingTokenType.ITEM.value)
+            ):
+                continue
+
+            uid = int(uid_token[1:])
+            recommended_item = int(recommended_token[1:])
+
+            if torch.isfinite(scores[user_index, recommended_item]) or recommended_item in self.used_ids[uid]:
+                continue
+            scores[user_index, recommended_item] = sequence_score
+
+            if uid not in self.avg_topk_size:
+                self.avg_topk_size[uid] = set()
+
+            user_topk_sequences.append((uid, recommended_item, None, seq))
+            self.avg_topk_size[uid].add(seq[-1])
+
+        return scores, user_topk_sequences
+
+
+class SampleSearchSequenceScoreRanker:
+    """
+    Ranker that uses the sequence score of the beam search to rank sequences.
+
+    To use only if do_sample = True and if topk and topp are set.
+    """
+
+    def __init__(self, tokenizer, used_ids, item_num, topk=10, max_new_tokens=24):
+        self.tokenizer = tokenizer
+        self.used_ids = used_ids
+        self.item_num = item_num
+        self.max_new_tokens = max_new_tokens
+        self.topk = topk
+        self.avg_topk_size = {}
+
     def get_scores(self, sequences, scores):
         sequences_scores = None
 
@@ -187,59 +242,6 @@
 
             if recommended_token == self.tokenizer.pad_token:
                 continue
-
-            if not (
-                uid_token.startswith(PathLanguageModelingTokenType.USER.value)
-                and recommended_token.startswith(PathLanguageModelingTokenType.ITEM.value)
-            ):
-                continue
-
-            uid = int(uid_token[1:])
-            recommended_item = int(recommended_token[1:])
-
-            if torch.isfinite(scores[user_index, recommended_item]) or recommended_item in self.used_ids[uid]:
-                continue
-            scores[user_index, recommended_item] = sequence_score
-
-            if uid not in self.avg_topk_size:
-                self.avg_topk_size[uid] = set()
-
-            user_topk_sequences.append((uid, recommended_item, None, seq))
-            self.avg_topk_size[uid].add(seq[-1])
-
-        return scores, user_topk_sequences
-
-
-class BeamSearchSequenceScoreRanker:
-    """
-    Ranker that uses the sequence score of the beam search to rank sequences.
-    """
-
-    def __init__(self, tokenizer, used_ids, item_num, topk=10, max_new_tokens=24):
-        self.tokenizer = tokenizer
-        self.used_ids = used_ids
-        self.item_num = item_num
-        self.max_new_tokens = max_new_tokens
-        self.topk = topk
-        self.avg_topk_size = {}
-
-    def get_sequences(self, batch_len, generation_outputs):
-        user_num = batch_len
-        scores = torch.full((user_num, self.item_num), -torch.inf)
-        user_topk_sequences = list()
-
-        sequences = generation_outputs.sequences
-        num_return_sequences = sequences.shape[0] // user_num
-        batch_user_index = torch.arange(user_num, device=sequences.device).repeat_interleave(num_return_sequences)
-
-        sorted_indices = generation_outputs.sequences_scores.argsort(descending=True)
-        sorted_sequences = sequences[sorted_indices]
-        sorted_batch_user_index = batch_user_index[sorted_indices]
-
-        for sequence, user_index, sequence_score in zip(sorted_sequences, sorted_batch_user_index, sorted_indices):
-            seq = self.tokenizer.decode(sequence).split(" ")
-            uid_token = seq[0]
-            recommended_token = seq[-1]
 
             if not (
                 uid_token.startswith(PathLanguageModelingTokenType.USER.value)
@@ -364,12 +366,7 @@
         tokenizer=None,
     ):
         hopwise_dataset = hopwise_train_data.dataset
-<<<<<<< HEAD
-        tokenizer = hopwise_dataset.tokenizer
-
-=======
         tokenizer = tokenizer or hopwise_dataset.tokenizer
->>>>>>> 2a9d338f
         super().__init__(
             model=model,
             args=args,
@@ -397,18 +394,7 @@
         self.token_sequence_length = (1 + path_hop_length) + path_hop_length + 2
 
         # TODO: add inference template as config param and use that instead of the hardcoded values
-<<<<<<< HEAD
         ranker_max_new_tokens = self.token_sequence_length - 2
-=======
-        ranker_max_new_tokens = self.token_sequence_length - 4
-        self.ranker_rec = CumulativeSequenceScoreRanker(
-            self.processing_class,
-            used_ids,
-            hopwise_dataset.item_num,
-            topk=10,
-            max_new_tokens=ranker_max_new_tokens,
-        )
->>>>>>> 2a9d338f
 
         if self.hopwise_config["ranker"] == "CumulativeSequenceScoreRanker":
             self.ranker_rec = CumulativeSequenceScoreRanker(
