--- conflicted
+++ resolved
@@ -602,7 +602,6 @@
 
     def __init__(self, config, model):
         super().__init__(config, model)
-        self.config = config
         self.train_rec_step = config["train_rec_step"]
         self.train_kg_step = config["train_kg_step"]
         self.best_valid_score_lp = -np.inf if self.valid_metric_bigger else np.inf
@@ -615,10 +614,6 @@
             self.evaluator_kg = Evaluator_KG(config)
 
     def _train_epoch(self, train_data, epoch_idx, loss_func=None, show_progress=False):
-        # when train_kge is true and model is PGPR, we only train the kge part
-        if self.config["model"] == "PGPR":
-            return super()._train_epoch(train_data, epoch_idx, show_progress=show_progress)
-
         if self.train_rec_step is None or self.train_kg_step is None:
             interaction_state = KGDataLoaderState.RSKG
         elif epoch_idx % (self.train_rec_step + self.train_kg_step) < self.train_rec_step:
@@ -724,23 +719,6 @@
                 results[task] = self.evaluate_data_loop(
                     data, task, eval_func, eval_collector, evaluator, load_best_model, show_progress
                 )
-<<<<<<< HEAD
-=======
-                num_sample = 0
-                for batch_idx, batched_data in enumerate(iter_data):
-                    num_sample += len(batched_data)
-                    interaction, scores, positive_u, positive_i = eval_func(batched_data, task)
-                    if self.gpu_available and show_progress:
-                        iter_data.set_postfix_str(set_color("GPU RAM: " + get_gpu_usage(self.device), "yellow"))
-                    eval_collector.eval_batch_collect(scores, interaction, positive_u, positive_i)
-                eval_collector.model_collect(self.model)
-                struct = eval_collector.get_data_struct()
-                result = evaluator.evaluate(struct)
-                if not self.config["single_spec"]:
-                    result = self._map_reduce(result, num_sample)
-                self.wandblogger.log_eval_metrics(result, head="eval")
-                results[task] = result
->>>>>>> d5e3816e
             return results
         else:
             # Evaluate on Validation data or test data if not kg split
@@ -773,7 +751,6 @@
                 eval_data, task, eval_func, eval_collector, evaluator, load_best_model, show_progress
             )
 
-<<<<<<< HEAD
     def evaluate_data_loop(
         self, eval_data, task, eval_func, eval_collector, evaluator, load_best_model, show_progress
     ):
@@ -794,34 +771,17 @@
         num_sample = 0
         for batch_idx, batched_data in enumerate(iter_data):
             num_sample += len(batched_data)
-            _, history_index, _, _ = batched_data
             interaction, scores, positive_u, positive_i = eval_func(batched_data, task)
             if self.gpu_available and show_progress:
                 iter_data.set_postfix_str(set_color("GPU RAM: " + get_gpu_usage(self.device), "yellow"))
-            eval_collector.eval_batch_collect(scores, interaction, positive_u, positive_i, history_index)
-        eval_collector.model_collect(self.model, load_best_model)
+            eval_collector.eval_batch_collect(scores, interaction, positive_u, positive_i)
+        eval_collector.model_collect(self.model)
         struct = eval_collector.get_data_struct()
         result = evaluator.evaluate(struct)
         if not self.config["single_spec"]:
             result = self._map_reduce(result, num_sample)
         self.wandblogger.log_eval_metrics(result, head="eval")
         return result
-=======
-            num_sample = 0
-            for batch_idx, batched_data in enumerate(iter_data):
-                num_sample += len(batched_data)
-                interaction, scores, positive_u, positive_i = eval_func(batched_data, task)
-                if self.gpu_available and show_progress:
-                    iter_data.set_postfix_str(set_color("GPU RAM: " + get_gpu_usage(self.device), "yellow"))
-                eval_collector.eval_batch_collect(scores, interaction, positive_u, positive_i)
-            eval_collector.model_collect(self.model)
-            struct = eval_collector.get_data_struct()
-            result = evaluator.evaluate(struct)
-            if not self.config["single_spec"]:
-                result = self._map_reduce(result, num_sample)
-            self.wandblogger.log_eval_metrics(result, head="eval")
-            return result
->>>>>>> d5e3816e
 
     def fit(
         self, train_data, valid_data=None, verbose=True, saved=True, show_progress=False, callback_fn=None, trial=None
@@ -1023,6 +983,16 @@
         return torch.cat(result_list, dim=0)
 
 
+class PGPRTrainer(Trainer):
+    r"""PGPRTrainer is designed for PGPR, which is a knowledge-aware recommendation method."""
+
+    def __init__(self, config, model):
+        super().__init__(config, model)
+
+    def _train_epoch(self, train_data, epoch_idx, loss_func=None, show_progress=False):
+        return super()._train_epoch(train_data, epoch_idx, show_progress=show_progress)
+
+
 class KGATTrainer(Trainer):
     r"""KGATTrainer is designed for KGAT, which is a knowledge-aware recommendation method."""
 
