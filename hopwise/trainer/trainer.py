# @Time   : 2020/6/26
# @Author : Shanlei Mu
# @Email  : slmu@ruc.edu.cn

# UPDATE:
# @Time   : 2022/7/8, 2021/6/23, 2020/9/26, 2020/9/26, 2020/10/01, 2020/9/16
# @Author : Zhen Tian, Zihan Lin, Yupeng Hou, Yushuo Chen, Shanlei Mu, Xingyu Pan
# @Email  : chenyuwuxinn@gmail.com, zhlin@ruc.edu.cn, houyupeng@ruc.edu.cn, chenyushuo@ruc.edu.cn, slmu@ruc.edu.cn, panxy@ruc.edu.cn # noqa: E501

# UPDATE:
# @Time   : 2020/10/8, 2020/10/15, 2020/11/20, 2021/2/20, 2021/3/3, 2021/3/5, 2021/7/18, 2022/7/11, 2023/2/11
# @Author : Hui Wang, Xinyan Fan, Chen Yang, Yibo Li, Lanling Xu, Haoran Cheng, Zhichao Feng, Lei Wang, Gaowei Zhang
# @Email  : hui.wang@ruc.edu.cn, xinyan.fan@ruc.edu.cn, 254170321@qq.com, 2018202152@ruc.edu.cn, xulanling_sherry@163.com, chenghaoran29@foxmail.com, fzcbupt@gmail.com, zxcptss@gmail.com, zgw2022101006@ruc.edu.cn # noqa: E501

# UPDATE:
# @Time   : 2025
# @Author : Giacomo Medda, Alessandro Soccol
# @Email  : giacomo.medda@unica.it, alessandro.soccol@unica.it

"""hopwise.trainer.trainer
################################
"""

import os
import warnings
from collections import defaultdict
from logging import getLogger
from time import time

import numpy as np
import torch
from scipy import sparse
from torch import optim
from torch.nn.parallel import DistributedDataParallel
from torch.nn.utils.clip_grad import clip_grad_norm_
from tqdm import TqdmExperimentalWarning, rich

from hopwise.data.dataloader import FullSortLPEvalDataLoader, NegSampleDataLoader
from hopwise.data.interaction import Interaction
from hopwise.evaluator import Collector, Collector_KG, Evaluator, Evaluator_KG, ExplainableCollector
from hopwise.utils import (
    EvaluatorType,
    KGDataLoaderState,
    WandbLogger,
    calculate_valid_score,
    dict2str,
    early_stopping,
    ensure_dir,
    get_gpu_usage,
    get_local_time,
    get_tensorboard,
    set_color,
)
from hopwise.utils.enum_type import KnowledgeEvaluationType

warnings.filterwarnings("ignore", category=TqdmExperimentalWarning)


class AbstractTrainer:
    r"""Trainer Class is used to manage the training and evaluation processes of recommender system models.
    AbstractTrainer is an abstract class in which the fit() and evaluate() method should be implemented according
    to different training and evaluation strategies.
    """

    def __init__(self, config, model):
        self.config = config
        self.model = model
        if not config["single_spec"]:
            self.model = torch.nn.SyncBatchNorm.convert_sync_batchnorm(model)
            self.distributed_model = DistributedDataParallel(self.model, device_ids=[config["local_rank"]])

    def fit(self, train_data):
        r"""Train the model based on the train data."""
        raise NotImplementedError("Method [next] should be implemented.")

    def evaluate(self, eval_data):
        r"""Evaluate the model based on the eval data."""
        raise NotImplementedError("Method [next] should be implemented.")

    def set_reduce_hook(self):
        r"""Call the forward function of 'distributed_model' to apply grads
        reduce hook to each parameter of its module.

        """
        t = self.model.forward
        self.model.forward = lambda x: x
        self.distributed_model(torch.LongTensor([0]).to(self.device))
        self.model.forward = t

    def sync_grad_loss(self):
        r"""Ensure that each parameter appears to the loss function to
        make the grads reduce sync in each node.

        """
        sync_loss = 0
        for params in self.model.parameters():
            sync_loss += torch.sum(params) * 0
        return sync_loss


class Trainer(AbstractTrainer):
    """The basic Trainer for basic training and evaluation strategies in recommender systems. This class defines common
    functions for training and evaluation processes of most recommender system models, including fit(), evaluate(),
    resume_checkpoint() and some other features helpful for model training and evaluation.

    Generally speaking, this class can serve most recommender system models, If the training process of the model is to
    simply optimize a single loss without involving any complex training strategies, such as adversarial learning,
    pre-training and so on.

    Initializing the Trainer needs two parameters: `config` and `model`. `config` records the parameters information
    for controlling training and evaluation, such as `learning_rate`, `epochs`, `eval_step` and so on.
    `model` is the instantiated object of a Model Class.

    """

    def __init__(self, config, model):
        super().__init__(config, model)

        self.logger = getLogger()
        self.tensorboard = get_tensorboard(self.logger)
        self.wandblogger = WandbLogger(config)
        self.learner = config["learner"]
        self.learning_rate = config["learning_rate"]
        self.epochs = config["epochs"]
        self.eval_step = min(config["eval_step"], self.epochs)
        self.stopping_step = config["stopping_step"]
        self.clip_grad_norm = config["clip_grad_norm"]
        self.valid_metric = config["valid_metric"].lower()
        self.valid_metric_bigger = config["valid_metric_bigger"]
        self.test_batch_size = config["eval_batch_size"]
        self.gpu_available = torch.cuda.is_available() and config["use_gpu"]
        self.device = config["device"]
        self.checkpoint_dir = config["checkpoint_dir"]
        self.enable_amp = config["enable_amp"]
        self.enable_scaler = torch.cuda.is_available() and config["enable_scaler"]
        ensure_dir(self.checkpoint_dir)
        saved_model_file = "{}-{}.pth".format(self.config["model"], get_local_time())
        self.saved_model_file = os.path.join(self.checkpoint_dir, saved_model_file)
        self.weight_decay = config["weight_decay"]

        self.start_epoch = 0
        self.cur_step = 0
        self.best_valid_score = -np.inf if self.valid_metric_bigger else np.inf
        self.best_valid_result = None
        self.train_loss_dict = dict()
        self.optimizer = self._build_optimizer()
        self.eval_type = config["eval_type"]
        self.eval_collector = Collector(config)
        self.evaluator = Evaluator(config)

    def _build_optimizer(self, **kwargs):
        r"""Init the Optimizer

        Args:
            params (torch.nn.Parameter, optional): The parameters to be optimized.
                Defaults to ``self.model.parameters()``.
            learner (str, optional): The name of used optimizer. Defaults to ``self.learner``.
            learning_rate (float, optional): Learning rate. Defaults to ``self.learning_rate``.
            weight_decay (float, optional): The L2 regularization weight. Defaults to ``self.weight_decay``.

        Returns:
            torch.optim: the optimizer
        """
        params = kwargs.pop("params", self.model.parameters())
        learner = kwargs.pop("learner", self.learner)
        learning_rate = kwargs.pop("learning_rate", self.learning_rate)
        weight_decay = kwargs.pop("weight_decay", self.weight_decay)

        if self.config["reg_weight"] and weight_decay and weight_decay * self.config["reg_weight"] > 0:
            self.logger.warning(
                "The parameters [weight_decay] and [reg_weight] are specified simultaneously, "
                "which may lead to double regularization."
            )

        if learner.lower() == "adam":
            optimizer = optim.Adam(params, lr=learning_rate, weight_decay=weight_decay)
        elif learner.lower() == "adamw":
            optimizer = optim.AdamW(params, lr=learning_rate, weight_decay=weight_decay)
        elif learner.lower() == "sgd":
            optimizer = optim.SGD(params, lr=learning_rate, weight_decay=weight_decay)
        elif learner.lower() == "adagrad":
            optimizer = optim.Adagrad(params, lr=learning_rate, weight_decay=weight_decay)
        elif learner.lower() == "rmsprop":
            optimizer = optim.RMSprop(params, lr=learning_rate, weight_decay=weight_decay)
        elif learner.lower() == "sparse_adam":
            optimizer = optim.SparseAdam(params, lr=learning_rate)
            if weight_decay > 0:
                self.logger.warning("Sparse Adam cannot argument received argument [{weight_decay}]")
        else:
            self.logger.warning("Received unrecognized optimizer, set default Adam optimizer")
            optimizer = optim.Adam(params, lr=learning_rate)
        return optimizer

    def _train_epoch(self, train_data, epoch_idx, loss_func=None, show_progress=False):
        r"""Train the model in an epoch

        Args:
            train_data (DataLoader): The train data.
            epoch_idx (int): The current epoch id.
            loss_func (function): The loss function of :attr:`model`. If it is ``None``, the loss function will be
                :attr:`self.model.calculate_loss`. Defaults to ``None``.
            show_progress (bool): Show the progress of training epoch. Defaults to ``False``.

        Returns:
            float/tuple: The sum of loss returned by all batches in this epoch. If the loss in each batch contains
            multiple parts and the model return these multiple parts loss instead of the sum of loss, it will return a
            tuple which includes the sum of loss in each part.
        """
        self.model.train()
        loss_func = loss_func or self.model.calculate_loss
        total_loss = None
        iter_data = (
            rich.tqdm(
                train_data,
                total=len(train_data),
                ncols=100,
                desc=set_color(f"Train {epoch_idx:>5}", "pink"),
            )
            if show_progress
            else train_data
        )

        if not self.config["single_spec"] and train_data.shuffle:
            train_data.sampler.set_epoch(epoch_idx)

        scaler = torch.GradScaler(self.device, enabled=self.enable_scaler)
        for batch_idx, batch_interaction in enumerate(iter_data):
            interaction = batch_interaction.to(self.device)
            self.optimizer.zero_grad()
            sync_loss = 0
            if not self.config["single_spec"]:
                self.set_reduce_hook()
                sync_loss = self.sync_grad_loss()

            with torch.autocast(device_type=self.device.type, enabled=self.enable_amp):
                losses = loss_func(interaction)

            if isinstance(losses, tuple):
                loss = sum(losses)
                loss_tuple = tuple(per_loss.item() for per_loss in losses)
                total_loss = loss_tuple if total_loss is None else tuple(map(sum, zip(total_loss, loss_tuple)))
            else:
                loss = losses
                total_loss = losses.item() if total_loss is None else total_loss + losses.item()
            self._check_nan(loss)
            scaler.scale(loss + sync_loss).backward()
            if self.clip_grad_norm:
                clip_grad_norm_(self.model.parameters(), **self.clip_grad_norm)
            scaler.step(self.optimizer)
            scaler.update()
            if self.gpu_available and show_progress:
                iter_data.set_postfix_str(set_color("GPU RAM: " + get_gpu_usage(self.device), "yellow"))
        return total_loss

    def _valid_epoch(self, valid_data, show_progress=False):
        r"""Valid the model with valid data

        Args:
            valid_data (DataLoader): the valid data.
            show_progress (bool): Show the progress of evaluate epoch. Defaults to ``False``.

        Returns:
            float: valid score
            dict: valid result
        """

        valid_result = self.evaluate(valid_data, load_best_model=False, show_progress=show_progress)
        valid_score = calculate_valid_score(valid_result, self.valid_metric)
        return valid_score, valid_result

    def _save_checkpoint(self, epoch, verbose=True, **kwargs):
        r"""Store the model parameters information and training information.

        Args:
            epoch (int): the current epoch id

        """
        if not self.config["single_spec"] and self.config["local_rank"] != 0:
            return
        saved_model_file = kwargs.pop("saved_model_file", self.saved_model_file)
        state = {
            "config": self.config,
            "epoch": epoch,
            "cur_step": self.cur_step,
            "best_valid_score": self.best_valid_score,
            "state_dict": self.model.state_dict(),
            "other_parameter": self.model.other_parameter(),
            "optimizer": self.optimizer.state_dict(),
        }
        torch.save(state, saved_model_file, pickle_protocol=4)
        if verbose:
            self.logger.info(set_color("Saving current", "blue") + f": {saved_model_file}")

    def resume_checkpoint(self, resume_file):
        r"""Load the model parameters information and training information.

        Args:
            resume_file (file): the checkpoint file

        """
        resume_file = str(resume_file)
        self.saved_model_file = resume_file
        checkpoint = torch.load(resume_file, map_location=self.device, weights_only=False)
        self.start_epoch = checkpoint["epoch"] + 1
        self.cur_step = checkpoint["cur_step"]
        self.best_valid_score = checkpoint["best_valid_score"]

        # load architecture params from checkpoint
        if checkpoint["config"]["model"].lower() != self.config["model"].lower():
            self.logger.warning(
                "Architecture configuration given in config file is different from that of checkpoint. "
                "This may yield an exception while state_dict is being loaded."
            )
        self.model.load_state_dict(checkpoint["state_dict"])
        self.model.load_other_parameter(checkpoint.get("other_parameter"))

        # load optimizer state from checkpoint only when optimizer type is not changed
        self.optimizer.load_state_dict(checkpoint["optimizer"])
        message_output = f"Checkpoint loaded. Resume training from epoch {self.start_epoch}"
        self.logger.info(message_output)

    def _check_nan(self, loss):
        if torch.isnan(loss):
            raise ValueError("Training loss is nan")

    def _generate_train_loss_output(self, epoch_idx, s_time, e_time, losses):
        des = self.config["loss_decimal_place"] or 4
        train_loss_output = (
            set_color("epoch %d training", "green") + " [" + set_color("time", "blue") + ": %.2fs, "
        ) % (epoch_idx, e_time - s_time)
        if isinstance(losses, tuple):
            des = set_color("train_loss%d", "blue") + ": %." + str(des) + "f"
            train_loss_output += ", ".join(des % (idx + 1, loss) for idx, loss in enumerate(losses))
        else:
            des = "%." + str(des) + "f"
            train_loss_output += set_color("train loss", "blue") + ": " + des % losses
        return train_loss_output + "]"

    def _add_train_loss_to_tensorboard(self, epoch_idx, losses, tag="Loss/Train"):
        if isinstance(losses, tuple):
            for idx, loss in enumerate(losses):
                self.tensorboard.add_scalar(tag + str(idx), loss, epoch_idx)
        else:
            self.tensorboard.add_scalar(tag, losses, epoch_idx)

    def _add_hparam_to_tensorboard(self, best_valid_result):
        # base hparam
        hparam_dict = {
            "learner": self.config["learner"],
            "learning_rate": self.config["learning_rate"],
            "train_batch_size": self.config["train_batch_size"],
        }
        # unrecorded parameter
        unrecorded_parameter = {
            parameter for parameters in self.config.parameters.values() for parameter in parameters
        }.union({"model", "dataset", "config_files", "device"})
        # other model-specific hparam
        hparam_dict.update(
            {para: val for para, val in self.config.final_config_dict.items() if para not in unrecorded_parameter}
        )
        for k, hparam in hparam_dict.items():
            if hparam is not None and not isinstance(hparam, (bool, str, float, int)):
                hparam_dict[k] = str(hparam)

        self.tensorboard.add_hparams(hparam_dict, {"hparam/best_valid_result": best_valid_result})

    def fit(self, train_data, valid_data=None, verbose=True, saved=True, show_progress=False, callback_fn=None):
        r"""Train the model based on the train data and the valid data.

        Args:
            train_data (DataLoader): the train data
            valid_data (DataLoader, optional): the valid data, default: None.
                                               If it's None, the early_stopping is invalid.
            verbose (bool, optional): whether to write training and evaluation information to logger, default: True
            saved (bool, optional): whether to save the model parameters, default: True
            show_progress (bool): Show the progress of training epoch and evaluate epoch. Defaults to ``False``.
            callback_fn (callable): Optional callback function executed at end of epoch.
                                    Includes (epoch_idx, valid_score) input arguments.

        Returns:
             (float, dict): best valid score and best valid result. If valid_data is None, it returns (-1, None)
        """
        if saved and self.start_epoch >= self.epochs:
            self._save_checkpoint(-1, verbose=verbose)

        self.eval_collector.train_data_collect(train_data)
        if self.config["train_neg_sample_args"].get("dynamic", False):
            train_data.get_model(self.model)
        valid_step = 0

        for epoch_idx in range(self.start_epoch, self.epochs):
            # train
            training_start_time = time()
            train_loss = self._train_epoch(train_data, epoch_idx, show_progress=show_progress)
            self.train_loss_dict[epoch_idx] = sum(train_loss) if isinstance(train_loss, tuple) else train_loss
            training_end_time = time()
            train_loss_output = self._generate_train_loss_output(
                epoch_idx, training_start_time, training_end_time, train_loss
            )
            if verbose:
                self.logger.info(train_loss_output)
            self._add_train_loss_to_tensorboard(epoch_idx, train_loss)
            self.wandblogger.log_metrics(
                {"epoch": epoch_idx, "train_loss": train_loss, "train_step": epoch_idx},
                head="train",
            )

            # eval
            if self.eval_step <= 0 or not valid_data:
                if saved:
                    self._save_checkpoint(epoch_idx, verbose=verbose)
                continue

            if (epoch_idx + 1) % self.eval_step == 0:
                valid_start_time = time()
                valid_score, valid_result = self._valid_epoch(valid_data, show_progress=show_progress)
                (
                    self.best_valid_score,
                    self.cur_step,
                    stop_flag,
                    update_flag,
                ) = early_stopping(
                    valid_score,
                    self.best_valid_score,
                    self.cur_step,
                    max_step=self.stopping_step,
                    bigger=self.valid_metric_bigger,
                )
                valid_end_time = time()
                valid_score_output = (
                    set_color("epoch %d evaluating", "green")
                    + " ["
                    + set_color("time", "blue")
                    + ": %.2fs, "
                    + set_color("valid_score", "blue")
                    + ": %f]"
                ) % (epoch_idx, valid_end_time - valid_start_time, valid_score)
                valid_result_output = set_color("valid result", "blue") + ": \n" + dict2str(valid_result)
                if verbose:
                    self.logger.info(valid_score_output)
                    self.logger.info(valid_result_output)
                self.tensorboard.add_scalar("Valid_score", valid_score, epoch_idx)
                self.wandblogger.log_metrics({**valid_result, "valid_step": valid_step}, head="valid")

                if update_flag:
                    if saved:
                        self._save_checkpoint(epoch_idx, verbose=verbose)
                    self.best_valid_result = valid_result

                if callback_fn:
                    callback_fn(epoch_idx, valid_score)

                if stop_flag:
                    stop_output = "Finished training, best eval result in epoch %d" % (
                        epoch_idx - self.cur_step * self.eval_step
                    )
                    if verbose:
                        self.logger.info(stop_output)
                    break

                valid_step += 1

        self._add_hparam_to_tensorboard(self.best_valid_score)
        return self.best_valid_score, self.best_valid_result

    def _batch_eval(self, batched_data, tot_item_num, neg_sampling=False, item_tensor=None):
        if neg_sampling:
            return self._neg_sample_batch_eval(batched_data, tot_item_num=tot_item_num)
        else:
            return self._full_sort_batch_eval(batched_data, tot_item_num, item_tensor)

    def _full_sort_batch_eval(self, batched_data, tot_item_num, item_tensor):
        interaction, history_index, positive_u, positive_i = batched_data
        try:
            # Note: interaction without item ids
            scores = self.model.full_sort_predict(interaction.to(self.device))
        except NotImplementedError:
            inter_len = len(interaction)
            new_inter = interaction.to(self.device).repeat_interleave(tot_item_num)
            batch_size = len(new_inter)
            new_inter.update(item_tensor.repeat(inter_len))
            if batch_size <= self.test_batch_size:
                scores = self.model.predict(new_inter)
            else:
                scores = self._split_predict(new_inter, batch_size)
        scores = scores.view(-1, tot_item_num)
        scores[:, 0] = -np.inf
        if history_index is not None:
            scores[history_index] = -np.inf
        return interaction, scores, positive_u, positive_i

    def _neg_sample_batch_eval(self, batched_data, tot_item_num=None):
        interaction, row_idx, positive_u, positive_i = batched_data
        batch_size = interaction.length
        if batch_size <= self.test_batch_size:
            origin_scores = self.model.predict(interaction.to(self.device))
        else:
            origin_scores = self._split_predict(interaction, batch_size)

        if self.config["eval_type"] == EvaluatorType.VALUE:
            return interaction, origin_scores, positive_u, positive_i
        elif self.config["eval_type"] == EvaluatorType.RANKING:
            col_idx = interaction[self.config["ITEM_ID_FIELD"]]
            batch_user_num = positive_u[-1] + 1
            scores = torch.full((batch_user_num, tot_item_num), -np.inf, device=self.device)
            scores[row_idx, col_idx] = origin_scores
            return interaction, scores, positive_u, positive_i

    @torch.no_grad()
    def evaluate(self, eval_data, load_best_model=True, model_file=None, show_progress=False):
        r"""Evaluate the model based on the eval data.

        Args:
            eval_data (DataLoader): the eval data
            load_best_model (bool, optional): whether load the best model in the training process, default: True.
                                              It should be set True, if users want to test the model after training.
            model_file (str, optional): the saved model file, default: None. If users want to test the previously
                                        trained model file, they can set this parameter.
            show_progress (bool): Show the progress of evaluate epoch. Defaults to ``False``.

        Returns:
            collections.OrderedDict: eval result, key is the eval metric and value in the corresponding metric value.
        """
        if not eval_data:
            return

        # self.eval_collector.eval_data_collect(eval_data)

        if load_best_model:
            checkpoint_file = model_file or self.saved_model_file
            checkpoint = torch.load(checkpoint_file, weights_only=False, map_location=self.device)
            missing_keys, unexpected_keys = self.model.load_state_dict(checkpoint["state_dict"], strict=False)
            if missing_keys:
                self.logger.info(set_color(f"Missing loaded keys: {missing_keys}", "red"))
            if unexpected_keys:
                self.logger.info(set_color(f"Unexpected loaded keys: {unexpected_keys}", "red"))
            self.model.load_other_parameter(checkpoint.get("other_parameter"))
            message_output = f"Loading model structure and parameters from {checkpoint_file}"
            self.logger.info(message_output)

        self.model.eval()

        item_tensor = None
        tot_item_num = eval_data._dataset.item_num
        neg_sampling = isinstance(eval_data, NegSampleDataLoader)
        if not neg_sampling:
            item_tensor = eval_data._dataset.get_item_feature().to(self.device)

        iter_data = (
            rich.tqdm(
                eval_data,
                total=len(eval_data),
                ncols=100,
                desc=set_color("Evaluate   ", "pink"),
            )
            if show_progress
            else eval_data
        )
        num_sample = 0
        for batch_idx, batched_data in enumerate(iter_data):
            num_sample += len(batched_data)
            interaction, scores, positive_u, positive_i = self._batch_eval(
                batched_data, tot_item_num, neg_sampling=neg_sampling, item_tensor=item_tensor
            )
            if self.gpu_available and show_progress:
                iter_data.set_postfix_str(set_color("GPU RAM: " + get_gpu_usage(self.device), "yellow"))
            self.eval_collector.eval_batch_collect(scores, interaction, positive_u, positive_i)
        self.eval_collector.model_collect(self.model)
        struct = self.eval_collector.get_data_struct()
        result = self.evaluator.evaluate(struct)
        if not self.config["single_spec"]:
            result = self._map_reduce(result, num_sample)
        self.wandblogger.log_eval_metrics(result, head="eval")
        return result

    def _map_reduce(self, result, num_sample):
        gather_result = {}
        total_sample = [torch.zeros(1).to(self.device) for _ in range(self.config["world_size"])]
        torch.distributed.all_gather(total_sample, torch.Tensor([num_sample]).to(self.device))
        total_sample = torch.cat(total_sample, 0)
        total_sample = torch.sum(total_sample).item()
        for key, value in result.items():
            result[key] = torch.Tensor([value * num_sample]).to(self.device)
            gather_result[key] = [
                torch.zeros_like(result[key]).to(self.device) for _ in range(self.config["world_size"])
            ]
            torch.distributed.all_gather(gather_result[key], result[key])
            gather_result[key] = torch.cat(gather_result[key], dim=0)
            gather_result[key] = round(
                torch.sum(gather_result[key]).item() / total_sample,
                self.config["metric_decimal_place"],
            )
        return gather_result

    def _split_predict(self, interaction, batch_size):
        split_interaction = dict()
        for key, tensor in interaction.interaction.items():
            split_interaction[key] = tensor.split(self.test_batch_size, dim=0)
        num_block = (batch_size + self.test_batch_size - 1) // self.test_batch_size
        result_list = []
        for i in range(num_block):
            current_interaction = dict()
            for key, spilt_tensor in split_interaction.items():
                current_interaction[key] = spilt_tensor[i]
            result = self.model.predict(Interaction(current_interaction).to(self.device))
            if len(result.shape) == 0:
                result = result.unsqueeze(0)
            result_list.append(result)
        return torch.cat(result_list, dim=0)


class KGTrainer(Trainer):
    r"""KGTrainer is designed for Knowledge-aware recommendation methods. Some of these models need to train the
    recommendation related task and knowledge related task alternately.

    """

    def __init__(self, config, model):
        super().__init__(config, model)
        self.train_rec_step = config["train_rec_step"]
        self.train_kg_step = config["train_kg_step"]
        self.best_valid_score_lp = -np.inf if self.valid_metric_bigger else np.inf
        self.best_valid_result_lp = None
        self.cur_step_lp = 0
        self.tail_tensor = None

        if config["metrics_lp"]:
            self.eval_collector_kg = Collector_KG(config)
            self.evaluator_kg = Evaluator_KG(config)

    def _train_epoch(self, train_data, epoch_idx, loss_func=None, show_progress=False):
        if self.train_rec_step is None or self.train_kg_step is None:
            interaction_state = KGDataLoaderState.RSKG
        elif epoch_idx % (self.train_rec_step + self.train_kg_step) < self.train_rec_step:
            interaction_state = KGDataLoaderState.RS
        else:
            interaction_state = KGDataLoaderState.KG
        if not self.config["single_spec"]:
            train_data.knowledge_shuffle(epoch_idx)
        train_data.set_mode(interaction_state)
        if interaction_state in [KGDataLoaderState.RSKG, KGDataLoaderState.RS]:
            return super()._train_epoch(train_data, epoch_idx, show_progress=show_progress)
        elif interaction_state in [KGDataLoaderState.KG]:
            return super()._train_epoch(
                train_data,
                epoch_idx,
                loss_func=self.model.calculate_kg_loss,
                show_progress=show_progress,
            )
        return None

    def _valid_epoch(self, valid_data, show_progress=False):
        r"""Valid the model with valid data

        Args:
            valid_data (Dataloader, list[Dataloader]): the valid data.
            show_progress (bool): Show the progress of evaluate epoch. Defaults to ``False``.

        Returns:
            float: valid score
            dict: valid result
        """
        if isinstance(valid_data, list):
            # then we have also data for the kg part
            valid_data_inter = valid_data[0]
            valid_data_kg = valid_data[1]
            valid_result_inter = self.evaluate(valid_data_inter, load_best_model=False, show_progress=show_progress)
            valid_result_kg = self.evaluate(valid_data_kg, load_best_model=False, show_progress=show_progress)
            valid_score_inter = calculate_valid_score(valid_result_inter, self.valid_metric)
            valid_score_kg = calculate_valid_score(valid_result_kg, self.valid_metric)
            return {
                KnowledgeEvaluationType.REC: [valid_score_inter, valid_result_inter],
                KnowledgeEvaluationType.LP: [valid_score_kg, valid_result_kg],
            }
        else:
            valid_data_inter = valid_data
            valid_result_inter = self.evaluate(valid_data_inter, load_best_model=False, show_progress=show_progress)
            valid_score_inter = calculate_valid_score(valid_result_inter, self.valid_metric)
            return {KnowledgeEvaluationType.REC: [valid_score_inter, valid_result_inter]}

    def _batch_eval(self, batched_data, tot_target_num, neg_sampling=False, task=None, target_tensor=None):
        if neg_sampling:
            return self._neg_sample_batch_eval(batched_data, tot_item_num=tot_target_num)
        else:
            if task == KnowledgeEvaluationType.REC:
                full_sort_predict_fn = self.model.full_sort_predict
                predict_fn = self.model.predict
            else:
                full_sort_predict_fn = self.model.full_sort_predict_kg
                predict_fn = self.model.predict_kg

            return self._full_sort_batch_eval(
                batched_data,
                full_sort_predict_fn,
                predict_fn,
                target_tensor,
                tot_target_num,
            )

    def _full_sort_batch_eval(self, batched_data, full_sort_predict_fn, predict_fn, column_tensor, tot_column_num):
        # in the case of recommendation, positive_h and positive_t are the user and item ids
        interaction, history_index, positive_h, positive_t = batched_data
        try:
            scores = full_sort_predict_fn(interaction.to(self.device))
        except NotImplementedError:
            inter_len = len(interaction)
            new_inter = interaction.to(self.device).repeat_interleave(tot_column_num)
            batch_size = len(new_inter)
            new_inter.update(column_tensor.repeat(inter_len))
            if batch_size <= self.test_batch_size:
                scores = predict_fn(new_inter)
            else:
                scores = self._split_predict_fn(new_inter, batch_size, predict_fn)

        scores = scores.view(-1, tot_column_num)
        scores[:, 0] = -np.inf
        if history_index is not None:
            scores[history_index] = -np.inf
        return interaction, scores, positive_h, positive_t

    def _split_predict_fn(self, interaction, batch_size, predict_fn):
        split_interaction = dict()
        for key, tensor in interaction.interaction.items():
            split_interaction[key] = tensor.split(self.test_batch_size, dim=0)
        num_block = (batch_size + self.test_batch_size - 1) // self.test_batch_size
        result_list = []
        for i in range(num_block):
            current_interaction = dict()
            for key, split_tensor in split_interaction.items():
                current_interaction[key] = split_tensor[i]
            result = predict_fn(Interaction(current_interaction).to(self.device))
            if len(result.shape) == 0:
                result = result.unsqueeze(0)
            result_list.append(result)
        return torch.cat(result_list, dim=0)

    @torch.no_grad()
    def evaluate(self, eval_data, load_best_model=True, model_file=None, show_progress=False):
        r"""Evaluate the model based on the eval data.

        Args:
            eval_data (Dataloader, list[Dataloader]): the eval data.
            load_best_model (bool, optional): whether load the best model in the training process, default: True.
                                              It should be set True, if users want to test the model after training.
            model_file (str, optional): the saved model file, default: None. If users want to test the previously
                                        trained model file, they can set this parameter.
            show_progress (bool): Show the progress of evaluate epoch. Defaults to ``False``.

        Returns:
            collections.OrderedDict: eval result, key is the eval metric and value in the corresponding metric value.
        """
        if not eval_data:
            return

        if load_best_model:
            checkpoint_file = model_file or self.saved_model_file
            checkpoint = torch.load(checkpoint_file, weights_only=False, map_location=self.device)
            self.model.load_state_dict(checkpoint["state_dict"])
            self.model.load_other_parameter(checkpoint.get("other_parameter"))
            message_output = f"Loading model structure and parameters from {checkpoint_file}"
            self.logger.info(message_output)

        self.model.eval()

        results = dict()
        if isinstance(eval_data, list):
            task_eval_data = {KnowledgeEvaluationType.REC: eval_data[0], KnowledgeEvaluationType.LP: eval_data[1]}
        else:
            if isinstance(eval_data, FullSortLPEvalDataLoader):
                kg_eval_type = KnowledgeEvaluationType.LP
            else:
                kg_eval_type = KnowledgeEvaluationType.REC

            task_eval_data = {kg_eval_type: eval_data}

        # REC task
        if KnowledgeEvaluationType.REC in task_eval_data:
            task = KnowledgeEvaluationType.REC
            rec_eval_data = task_eval_data[task]

            item_tensor = None
            tot_item_num = rec_eval_data._dataset.item_num
            neg_sampling = isinstance(rec_eval_data, NegSampleDataLoader)
            if not neg_sampling:
                item_tensor = rec_eval_data._dataset.get_item_feature().to(self.device)

            results[task] = self.evaluate_data_loop(
                rec_eval_data, task, tot_item_num, item_tensor, show_progress=show_progress
            )
        # LP task
        if KnowledgeEvaluationType.LP in task_eval_data:
            task = KnowledgeEvaluationType.LP
            kg_eval_data = task_eval_data[task]

            tot_entity_num = kg_eval_data._dataset.entity_num
            tail_tensor = kg_eval_data._dataset.get_tail_feature().to(self.device)

            results[task] = self.evaluate_data_loop(
                kg_eval_data,
                task,
                tot_entity_num,
                tail_tensor,
                show_progress=show_progress,
            )

        if isinstance(eval_data, list):
            return results
        else:
            return results[kg_eval_type]

    def evaluate_data_loop(self, eval_data, task, tot_target_num, target_tensor, show_progress=True):
        neg_sampling = isinstance(eval_data, NegSampleDataLoader)

        if task == KnowledgeEvaluationType.REC:
            eval_collector = self.eval_collector
            evaluator = self.evaluator
        else:
            eval_collector = self.eval_collector_kg
            evaluator = self.evaluator_kg

        iter_data = (
            rich.tqdm(
                eval_data,
                total=len(eval_data),
                ncols=100,
                desc=set_color(f"Evaluate {task}", "pink"),
            )
            if show_progress
            else eval_data
        )

        num_sample = 0
        for batch_idx, batched_data in enumerate(iter_data):
            num_sample += len(batched_data)
            interaction, scores, positive_u, positive_i = self._batch_eval(
                batched_data,
                tot_target_num,
                neg_sampling=neg_sampling,
                task=task,
                target_tensor=target_tensor,
            )
            if self.gpu_available and show_progress:
                iter_data.set_postfix_str(set_color("GPU RAM: " + get_gpu_usage(self.device), "yellow"))
            eval_collector.eval_batch_collect(scores, interaction, positive_u, positive_i)
        eval_collector.model_collect(self.model)
        struct = eval_collector.get_data_struct()
        result = evaluator.evaluate(struct)
        if not self.config["single_spec"]:
            result = self._map_reduce(result, num_sample)
        self.wandblogger.log_eval_metrics(result, head="eval")
        return result

    def fit(self, train_data, valid_data=None, verbose=True, saved=True, show_progress=False, callback_fn=None):
        r"""Train the model based on the train data and the valid data.

        Args:
            train_data (DataLoader): the train data
            valid_data (DataLoader, optional): the valid data, default: None.
                                               If it's None, the early_stopping is invalid.
            verbose (bool, optional): whether to write training and evaluation information to logger, default: True
            saved (bool, optional): whether to save the model parameters, default: True
            show_progress (bool): Show the progress of training epoch and evaluate epoch. Defaults to ``False``.
            callback_fn (callable): Optional callback function executed at end of epoch.
                                    Includes (epoch_idx, valid_score) input arguments.

        Returns:
             (float, dict): best valid score and best valid result. If valid_data is None, it returns (-1, None)
        """
        if saved and self.start_epoch >= self.epochs:
            self._save_checkpoint(-1, verbose=verbose)

        self.eval_collector.train_data_collect(train_data)
        if self.config["train_neg_sample_args"].get("dynamic", False):
            train_data.get_model(self.model)
        valid_step = 0

        for epoch_idx in range(self.start_epoch, self.epochs):
            # train
            training_start_time = time()
            train_loss = self._train_epoch(train_data, epoch_idx, show_progress=show_progress)
            self.train_loss_dict[epoch_idx] = sum(train_loss) if isinstance(train_loss, tuple) else train_loss
            training_end_time = time()
            train_loss_output = self._generate_train_loss_output(
                epoch_idx, training_start_time, training_end_time, train_loss
            )
            if verbose:
                self.logger.info(train_loss_output)
            self._add_train_loss_to_tensorboard(epoch_idx, train_loss)
            self.wandblogger.log_metrics(
                {"epoch": epoch_idx, "train_loss": train_loss, "train_step": epoch_idx},
                head="train",
            )

            # eval
            if not isinstance(valid_data, list):
                if self.eval_step <= 0 or not valid_data:
                    if saved:
                        self._save_checkpoint(epoch_idx, verbose=verbose)
                    continue
            elif self.eval_step <= 0 or not valid_data[0] or not valid_data[1]:
                if saved:
                    self._save_checkpoint(epoch_idx, verbose=verbose)
                continue

            if (epoch_idx + 1) % self.eval_step == 0:
                valid_start_time = time()
                return_data = self._valid_epoch(valid_data, show_progress=show_progress)

                best_valid = defaultdict(dict)

                if KnowledgeEvaluationType.LP in return_data:
                    kg_valid_scores = list()
                    kg_valid_results = list()

                update_flag = False
                stop_flag = False

                for task, (valid_score, valid_result) in return_data.items():
                    # TODO
                    #  - add early stopping for KG
                    if task == KnowledgeEvaluationType.REC:
                        (
                            self.best_valid_score,
                            self.cur_step,
                            stop_flag,
                            update_flag,
                        ) = early_stopping(
                            valid_score,
                            self.best_valid_score,
                            self.cur_step,
                            max_step=self.stopping_step,
                            bigger=self.valid_metric_bigger,
                        )
                    else:
                        (
                            self.best_valid_score_lp,
                            self.cur_step_lp,
                            _,
                            _,
                        ) = early_stopping(
                            valid_score,
                            self.best_valid_score_lp,
                            self.cur_step_lp,
                            max_step=self.stopping_step,
                            bigger=self.valid_metric_bigger,
                        )

                    valid_end_time = time()
                    valid_score_output = (
                        set_color(f"epoch %d evaluating {task}", "green")
                        + " ["
                        + set_color("time", "blue")
                        + ": %.2fs, "
                        + set_color("valid_score", "blue")
                        + ": %f]"
                    ) % (epoch_idx, valid_end_time - valid_start_time, valid_score)
                    valid_result_output = set_color("valid result ", "blue") + ": \n" + dict2str(valid_result)

                    if verbose:
                        self.logger.info(valid_score_output)
                        self.logger.info(valid_result_output)

                    self.tensorboard.add_scalar(f"Valid_score_{task}", valid_score, epoch_idx)
                    self.wandblogger.log_metrics({**valid_result, f"valid_step_{task}": valid_step}, head="valid")

                    if task == KnowledgeEvaluationType.REC and update_flag:
                        if saved:
                            self._save_checkpoint(epoch_idx, verbose=verbose)
                        self.best_valid_result = valid_result

                    if callback_fn:
                        callback_fn(epoch_idx, valid_score)

                    if task == KnowledgeEvaluationType.REC and stop_flag:
                        stop_output = "Finished training, best eval result in epoch %d" % (
                            epoch_idx - self.cur_step * self.eval_step
                        )
                        if verbose:
                            self.logger.info(stop_output)
                        break

                    if task == KnowledgeEvaluationType.LP:
                        # Track valid scores and results
                        kg_valid_scores.append(valid_score)
                        kg_valid_results.append(valid_result)
                        # Track best valid scores and results
                        best_valid["score"][KnowledgeEvaluationType.LP] = max(kg_valid_scores)
                        best_valid["result"][KnowledgeEvaluationType.LP] = kg_valid_results[
                            kg_valid_scores.index(best_valid["score"][KnowledgeEvaluationType.LP])
                        ]
                    valid_step += 1

        best_valid["score"][KnowledgeEvaluationType.REC] = self.best_valid_score
        best_valid["result"][KnowledgeEvaluationType.REC] = self.best_valid_result

        self._add_hparam_to_tensorboard(self.best_valid_score)
        return best_valid["score"], best_valid["result"]


class ExplainableTrainer(Trainer):
    """ExplainableTrainer is designed for explainable recommendation methods."""

    def __init__(self, config, model):
        super().__init__(config, model)
        self.eval_collector = ExplainableCollector(config)

    def _full_sort_batch_eval(self, batched_data, tot_item_num, item_tensor, **kwargs):
        interaction, history_index, positive_u, positive_i = batched_data

        scores, paths = self.model.explain(interaction.to(self.device), **kwargs)

        scores = scores.view(-1, tot_item_num)
        scores[:, 0] = -np.inf
        if history_index is not None:
            scores[history_index] = -np.inf

        return interaction, (scores, paths), positive_u, positive_i


class PGPRTrainer(ExplainableTrainer):
    r"""PGPRTrainer is designed for PGPR, which is a knowledge-aware recommendation method."""

    def __init__(self, config, model):
        super().__init__(config, model)


class CAFETrainer(ExplainableTrainer):
    r"""CAFETrainer is designed for CAFE, which is a knowledge-aware recommendation method."""

    def __init__(self, config, model):
        super().__init__(config, model)


class KGATTrainer(Trainer):
    r"""KGATTrainer is designed for KGAT, which is a knowledge-aware recommendation method."""

    def __init__(self, config, model):
        super().__init__(config, model)

    def _train_epoch(self, train_data, epoch_idx, loss_func=None, show_progress=False):
        # train rs
        if not self.config["single_spec"]:
            train_data.knowledge_shuffle(epoch_idx)
        train_data.set_mode(KGDataLoaderState.RS)
        rs_total_loss = super()._train_epoch(train_data, epoch_idx, show_progress=show_progress)

        # train kg
        train_data.set_mode(KGDataLoaderState.KG)
        kg_total_loss = super()._train_epoch(
            train_data,
            epoch_idx,
            loss_func=self.model.calculate_kg_loss,
            show_progress=show_progress,
        )

        # update A
        self.model.eval()
        with torch.no_grad():
            self.model.update_attentive_A()

        return rs_total_loss, kg_total_loss


class PretrainTrainer(Trainer):
    r"""PretrainTrainer is designed for pre-training.
    It can be inherited by the trainer which needs pre-training and fine-tuning.
    """

    def __init__(self, config, model):
        super().__init__(config, model)
        self.pretrain_epochs = self.config["pretrain_epochs"]
        self.save_step = self.config["save_step"]

    def save_pretrained_model(self, epoch, saved_model_file):
        r"""Store the model parameters information and training information.

        Args:
            epoch (int): the current epoch id
            saved_model_file (str): file name for saved pretrained model

        """
        state = {
            "config": self.config,
            "epoch": epoch,
            "state_dict": self.model.state_dict(),
            "optimizer": self.optimizer.state_dict(),
            "other_parameter": self.model.other_parameter(),
        }
        torch.save(state, saved_model_file)
        self.saved_model_file = saved_model_file

    def _get_pretrained_model_path(self, epoch_label=None):
        epoch_label = str(epoch_label) if epoch_label is not None else "pretrained"
        return os.path.join(
            self.checkpoint_dir,
            "{}-{}-{}.pth".format(self.config["model"], self.config["dataset"], epoch_label),
        )

    def pretrain(self, train_data, verbose=True, show_progress=False):
        for epoch_idx in range(self.start_epoch, self.pretrain_epochs):
            # train
            training_start_time = time()
            train_loss = self._train_epoch(train_data, epoch_idx, show_progress=show_progress)
            self.train_loss_dict[epoch_idx] = sum(train_loss) if isinstance(train_loss, tuple) else train_loss
            training_end_time = time()
            train_loss_output = self._generate_train_loss_output(
                epoch_idx, training_start_time, training_end_time, train_loss
            )
            if verbose:
                self.logger.info(train_loss_output)
            self._add_train_loss_to_tensorboard(epoch_idx, train_loss)

            if (epoch_idx + 1) % self.save_step == 0:
                saved_model_file = self._get_pretrained_model_path(epoch_idx + 1)
                self.save_pretrained_model(epoch_idx, saved_model_file)
                update_output = set_color("Saving current", "blue") + ": %s" % saved_model_file
                if verbose:
                    self.logger.info(update_output)

        return self.best_valid_score, self.best_valid_result


class S3RecTrainer(PretrainTrainer):
    r"""S3RecTrainer is designed for S3Rec, which is a self-supervised learning based sequential recommenders.
    It includes two training stages: pre-training ang fine-tuning.

    """

    def __init__(self, config, model):
        super().__init__(config, model)

    def fit(
        self,
        train_data,
        valid_data=None,
        verbose=True,
        saved=True,
        show_progress=False,
        callback_fn=None,
    ):
        if self.model.train_stage == "pretrain":
            return self.pretrain(train_data, verbose, show_progress)
        elif self.model.train_stage == "finetune":
            return super().fit(train_data, valid_data, verbose, saved, show_progress, callback_fn)
        else:
            raise ValueError("Please make sure that the 'train_stage' is 'pretrain' or 'finetune'!")


class TPRecTrainer(PretrainTrainer):
    """
    TPRecTrainer is designed for TPRec, which is a knowledge-aware recommendation method.
    """

    def __init__(self, config, model):
        super().__init__(config, model)

    def fit(
        self,
        train_data,
        valid_data=None,
        verbose=True,
        saved=True,
        show_progress=False,
        callback_fn=None,
    ):
        if self.model.train_stage == "pretrain":
            return self.pretrain(train_data, verbose, show_progress)
        elif self.model.train_stage == "policy":
            return super().fit(train_data, valid_data, verbose, saved, show_progress, callback_fn)
        else:
            raise ValueError("Please make sure that the 'train_stage' is 'pretrain' or 'finetune'!")

    def _train_epoch(self, train_data, epoch_idx, loss_func=None, show_progress=False):
        if self.config["train_stage"] == "policy":
            return super()._train_epoch(train_data, epoch_idx, loss_func=loss_func, show_progress=show_progress)

        if self.config["train_rec_step"] is None or self.config["train_kg_step"] is None:
            interaction_state = KGDataLoaderState.RSKG
        elif (
            epoch_idx % (self.config["train_rec_step"] + self.config["train_kg_step"]) < self.config["train_rec_step"]
        ):
            interaction_state = KGDataLoaderState.RS
        else:
            interaction_state = KGDataLoaderState.KG
        if not self.config["single_spec"]:
            train_data.knowledge_shuffle(epoch_idx)
        train_data.set_mode(interaction_state)
        if interaction_state in [KGDataLoaderState.RSKG, KGDataLoaderState.RS]:
            return super()._train_epoch(train_data, epoch_idx, show_progress=show_progress)
        elif interaction_state in [KGDataLoaderState.KG]:
            return super()._train_epoch(
                train_data,
                epoch_idx,
                loss_func=self.model.calculate_loss,
                show_progress=show_progress,
            )
        return None

    @torch.no_grad()
    def evaluate(self, eval_data, load_best_model=True, model_file=None, show_progress=False):
        r"""Evaluate the model based on the eval data.

        Args:
            eval_data (DataLoader): the eval data
            load_best_model (bool, optional): whether load the best model in the training process, default: True.
                                              It should be set True, if users want to test the model after training.
            model_file (str, optional): the saved model file, default: None. If users want to test the previously
                                        trained model file, they can set this parameter.
            show_progress (bool): Show the progress of evaluate epoch. Defaults to ``False``.

        Returns:
            collections.OrderedDict: eval result, key is the eval metric and value in the corresponding metric value.
        """
        if not eval_data:
            return

        # self.eval_collector.eval_data_collect(eval_data)

        if load_best_model:
            checkpoint_file = model_file or self.saved_model_file
            checkpoint = torch.load(checkpoint_file, weights_only=False, map_location=self.device)
            self.model.load_state_dict(checkpoint["state_dict"])
            self.model.load_other_parameter(checkpoint.get("other_parameter"))
            message_output = f"Loading model structure and parameters from {checkpoint_file}"
            self.logger.info(message_output)

        self.model.eval()

        item_tensor = None
        tot_item_num = eval_data._dataset.item_num
        neg_sampling = isinstance(eval_data, NegSampleDataLoader)
        if not neg_sampling:
            item_tensor = eval_data._dataset.get_item_feature().to(self.device)

        iter_data = (
            rich.tqdm(
                eval_data,
                total=len(eval_data),
                ncols=100,
                desc=set_color("Evaluate   ", "pink"),
            )
            if show_progress
            else eval_data
        )
        num_sample = 0
        for batch_idx, batched_data in enumerate(iter_data):
            num_sample += len(batched_data)

            if self.model.train_stage == "policy":
                batched_data = (batched_data, eval_data.temporal_weights)  # noqa: PLW2901

            interaction, scores, positive_u, positive_i = self._batch_eval(
                batched_data, tot_item_num, neg_sampling=neg_sampling, item_tensor=item_tensor
            )
            if self.gpu_available and show_progress:
                iter_data.set_postfix_str(set_color("GPU RAM: " + get_gpu_usage(self.device), "yellow"))
            self.eval_collector.eval_batch_collect(scores, interaction, positive_u, positive_i)
        self.eval_collector.model_collect(self.model)
        struct = self.eval_collector.get_data_struct()
        result = self.evaluator.evaluate(struct)
        if not self.config["single_spec"]:
            result = self._map_reduce(result, num_sample)
        self.wandblogger.log_eval_metrics(result, head="eval")
        return result

    def _full_sort_batch_eval(self, batched_data, tot_item_num, item_tensor):
        if self.model.train_stage == "pretrain":
            return super()._full_sort_batch_eval(batched_data, tot_item_num, item_tensor)

        paths = None
        batched_data, temporal_weights = batched_data

        interaction, history_index, positive_u, positive_i = batched_data

        # Note: interaction without item ids
        scores = self.model.full_sort_predict((interaction.to(self.device), temporal_weights))

        if isinstance(scores, tuple):
            # then the first is the score, the second are paths
            scores, paths = scores

        scores = scores.view(-1, tot_item_num)
        scores[:, 0] = -np.inf
        if history_index is not None:
            scores[history_index] = -np.inf

        if paths is not None:
            return interaction, (scores, paths), positive_u, positive_i
        else:
            return interaction, scores, positive_u, positive_i


class MKRTrainer(Trainer):
    r"""MKRTrainer is designed for MKR, which is a knowledge-aware recommendation method."""

    def __init__(self, config, model):
        super().__init__(config, model)
        self.kge_interval = config["kge_interval"]

    def _train_epoch(self, train_data, epoch_idx, loss_func=None, show_progress=False):
        rs_total_loss, kg_total_loss = 0.0, 0.0

        # train rs
        self.logger.info("Train RS")
        train_data.set_mode(KGDataLoaderState.RS)
        rs_total_loss = super()._train_epoch(
            train_data,
            epoch_idx,
            loss_func=self.model.calculate_rs_loss,
            show_progress=show_progress,
        )

        # train kg
        if epoch_idx % self.kge_interval == 0:
            self.logger.info("Train KG")
            train_data.set_mode(KGDataLoaderState.KG)
            kg_total_loss = super()._train_epoch(
                train_data,
                epoch_idx,
                loss_func=self.model.calculate_kg_loss,
                show_progress=show_progress,
            )

        return rs_total_loss, kg_total_loss


class TraditionalTrainer(Trainer):
    """TraditionalTrainer is designed for Traditional model(Pop,ItemKNN),
    which set the epoch to 1 whatever the config."""

    def __init__(self, config, model):
        super().__init__(config, model)
        self.epochs = 1  # Set the epoch to 1 when running memory based model


class DecisionTreeTrainer(AbstractTrainer):
    """DecisionTreeTrainer is designed for DecisionTree model."""

    def __init__(self, config, model):
        super().__init__(config, model)

        self.logger = getLogger()
        self.tensorboard = get_tensorboard(self.logger)
        self.label_field = config["LABEL_FIELD"]
        self.convert_token_to_onehot = self.config["convert_token_to_onehot"]

        # evaluator
        self.eval_type = config["eval_type"]
        self.epochs = config["epochs"]
        self.eval_step = min(config["eval_step"], self.epochs)
        self.valid_metric = config["valid_metric"].lower()
        self.eval_collector = Collector(config)
        self.evaluator = Evaluator(config)

        # model saved
        self.checkpoint_dir = config["checkpoint_dir"]
        ensure_dir(self.checkpoint_dir)
        temp_file = "{}-{}-temp.pth".format(self.config["model"], get_local_time())
        self.temp_file = os.path.join(self.checkpoint_dir, temp_file)

        temp_best_file = "{}-{}-temp-best.pth".format(self.config["model"], get_local_time())
        self.temp_best_file = os.path.join(self.checkpoint_dir, temp_best_file)

        saved_model_file = "{}-{}.pth".format(self.config["model"], get_local_time())
        self.saved_model_file = os.path.join(self.checkpoint_dir, saved_model_file)

        self.stopping_step = config["stopping_step"]
        self.valid_metric_bigger = config["valid_metric_bigger"]
        self.cur_step = 0
        self.best_valid_score = -np.inf if self.valid_metric_bigger else np.inf
        self.best_valid_result = None

    def _interaction_to_sparse(self, dataloader):
        r"""Convert data format from interaction to sparse or numpy

        Args:
            dataloader (DecisionTreeDataLoader): DecisionTreeDataLoader dataloader.

        Returns:
            cur_data (sparse or numpy): data.
            interaction_np[self.label_field] (numpy): label.
        """
        interaction = dataloader._dataset[:]
        interaction_np = interaction.numpy()
        cur_data = np.array([])
        columns = []
        for key, interaction_value in interaction_np.items():
            value = np.resize(interaction_value, (interaction_value.shape[0], 1))
            if key != self.label_field:
                columns.append(key)
                if cur_data.shape[0] == 0:
                    cur_data = value
                else:
                    cur_data = np.hstack((cur_data, value))

        if self.convert_token_to_onehot:
            convert_col_list = dataloader._dataset.convert_col_list
            hash_count = dataloader._dataset.hash_count

            new_col = cur_data.shape[1] - len(convert_col_list)
            for key, values in hash_count.items():
                new_col = new_col + values
            onehot_data = sparse.dok_matrix((cur_data.shape[0], new_col))

            cur_j = 0
            new_j = 0

            for key in columns:
                if key in convert_col_list:
                    for i in range(cur_data.shape[0]):
                        onehot_data[i, int(new_j + cur_data[i, cur_j])] = 1
                    new_j = new_j + hash_count[key] - 1
                else:
                    for i in range(cur_data.shape[0]):
                        onehot_data[i, new_j] = cur_data[i, cur_j]
                cur_j = cur_j + 1
                new_j = new_j + 1

            cur_data = sparse.csc_matrix(onehot_data)

        return cur_data, interaction_np[self.label_field]

    def _interaction_to_lib_datatype(self, dataloader):
        pass

    def _valid_epoch(self, valid_data):
        r"""Args:
        valid_data (DecisionTreeDataLoader): DecisionTreeDataLoader, which is the same with GeneralDataLoader.
        """
        valid_result = self.evaluate(valid_data, load_best_model=False)
        valid_score = calculate_valid_score(valid_result, self.valid_metric)
        return valid_score, valid_result

    def _save_checkpoint(self, epoch):
        r"""Store the model parameters information and training information.

        Args:
            epoch (int): the current epoch id

        """
        state = {
            "config": self.config,
            "epoch": epoch,
            "cur_step": self.cur_step,
            "best_valid_score": self.best_valid_score,
            "state_dict": self.temp_best_file,
            "other_parameter": None,
        }
        torch.save(state, self.saved_model_file)

    def fit(self, train_data, valid_data=None, verbose=True, saved=True, show_progress=False, callback_fn=None):
        for epoch_idx in range(self.epochs):
            self._train_at_once(train_data, valid_data)

            if (epoch_idx + 1) % self.eval_step == 0:
                # evaluate
                valid_start_time = time()
                valid_score, valid_result = self._valid_epoch(valid_data)

                (
                    self.best_valid_score,
                    self.cur_step,
                    stop_flag,
                    update_flag,
                ) = early_stopping(
                    valid_score,
                    self.best_valid_score,
                    self.cur_step,
                    max_step=self.stopping_step,
                    bigger=self.valid_metric_bigger,
                )

                valid_end_time = time()
                valid_score_output = (
                    set_color("epoch %d evaluating", "green")
                    + " ["
                    + set_color("time", "blue")
                    + ": %.2fs, "
                    + set_color("valid_score", "blue")
                    + ": %f]"
                ) % (epoch_idx, valid_end_time - valid_start_time, valid_score)
                valid_result_output = set_color("valid result", "blue") + ": \n" + dict2str(valid_result)
                if verbose:
                    self.logger.info(valid_score_output)
                    self.logger.info(valid_result_output)
                self.tensorboard.add_scalar("Valid_score", valid_score, epoch_idx)

                if update_flag:
                    if saved:
                        self.model.save_model(self.temp_best_file)
                        self._save_checkpoint(epoch_idx)
                    self.best_valid_result = valid_result

                if stop_flag:
                    stop_output = "Finished training, best eval result in epoch %d" % (
                        epoch_idx - self.cur_step * self.eval_step
                    )
                    if self.temp_file:
                        os.remove(self.temp_file)
                    if verbose:
                        self.logger.info(stop_output)
                    break

        return self.best_valid_score, self.best_valid_result

    def evaluate(self, eval_data, load_best_model=True, model_file=None, show_progress=False):
        raise NotImplementedError

    def _train_at_once(self, train_data, valid_data):
        raise NotImplementedError


class XGBoostTrainer(DecisionTreeTrainer):
    """XGBoostTrainer is designed for XGBOOST."""

    def __init__(self, config, model):
        super().__init__(config, model)

        self.xgb = __import__("xgboost")
        self.boost_model = config["xgb_model"]
        self.silent = config["xgb_silent"]
        self.nthread = config["xgb_nthread"]

        # train params
        self.params = config["xgb_params"]
        self.num_boost_round = config["xgb_num_boost_round"]
        self.evals = ()
        self.early_stopping_rounds = config["xgb_early_stopping_rounds"]
        self.evals_result = {}
        self.verbose_eval = config["xgb_verbose_eval"]
        self.callbacks = None
        self.deval = None
        self.eval_pred = self.eval_true = None

    def _interaction_to_lib_datatype(self, dataloader):
        r"""Convert data format from interaction to DMatrix

        Args:
            dataloader (DecisionTreeDataLoader): xgboost dataloader.

        Returns:
            DMatrix: Data in the form of 'DMatrix'.
        """
        data, label = self._interaction_to_sparse(dataloader)
        return self.xgb.DMatrix(data=data, label=label, silent=self.silent, nthread=self.nthread)

    def _train_at_once(self, train_data, valid_data):
        r"""Args:
        train_data (DecisionTreeDataLoader): DecisionTreeDataLoader, which is the same with GeneralDataLoader.
        valid_data (DecisionTreeDataLoader): DecisionTreeDataLoader, which is the same with GeneralDataLoader.
        """
        self.dtrain = self._interaction_to_lib_datatype(train_data)
        self.dvalid = self._interaction_to_lib_datatype(valid_data)
        self.evals = [(self.dtrain, "train"), (self.dvalid, "valid")]
        self.model = self.xgb.train(
            self.params,
            self.dtrain,
            self.num_boost_round,
            self.evals,
            early_stopping_rounds=self.early_stopping_rounds,
            evals_result=self.evals_result,
            verbose_eval=self.verbose_eval,
            xgb_model=self.boost_model,
            callbacks=self.callbacks,
        )

        self.model.save_model(self.temp_file)
        self.boost_model = self.temp_file

    def evaluate(self, eval_data, load_best_model=True, model_file=None, show_progress=False):
        if load_best_model:
            if model_file:
                checkpoint_file = model_file
            else:
                checkpoint_file = self.temp_best_file
            self.model.load_model(checkpoint_file)

        self.deval = self._interaction_to_lib_datatype(eval_data)
        self.eval_true = torch.Tensor(self.deval.get_label())
        self.eval_pred = torch.Tensor(self.model.predict(self.deval))

        self.eval_collector.eval_collect(self.eval_pred, self.eval_true)
        result = self.evaluator.evaluate(self.eval_collector.get_data_struct())
        return result


class LightGBMTrainer(DecisionTreeTrainer):
    """LightGBMTrainer is designed for LightGBM."""

    def __init__(self, config, model):
        super().__init__(config, model)

        self.lgb = __import__("lightgbm")

        # train params
        self.params = config["lgb_params"]
        self.num_boost_round = config["lgb_num_boost_round"]
        self.evals = ()
        self.deval_data = self.deval_label = None
        self.eval_pred = self.eval_true = None

    def _interaction_to_lib_datatype(self, dataloader):
        r"""Convert data format from interaction to Dataset

        Args:
            dataloader (DecisionTreeDataLoader): xgboost dataloader.

        Returns:
            dataset(lgb.Dataset): Data in the form of 'lgb.Dataset'.
        """
        data, label = self._interaction_to_sparse(dataloader)
        return self.lgb.Dataset(data=data, label=label)

    def _train_at_once(self, train_data, valid_data):
        r"""Args:
        train_data (DecisionTreeDataLoader): DecisionTreeDataLoader, which is the same with GeneralDataLoader.
        valid_data (DecisionTreeDataLoader): DecisionTreeDataLoader, which is the same with GeneralDataLoader.
        """
        self.dtrain = self._interaction_to_lib_datatype(train_data)
        self.dvalid = self._interaction_to_lib_datatype(valid_data)
        self.evals = [self.dtrain, self.dvalid]
        self.model = self.lgb.train(self.params, self.dtrain, self.num_boost_round, self.evals)

        self.model.save_model(self.temp_file)
        self.boost_model = self.temp_file

    def evaluate(self, eval_data, load_best_model=True, model_file=None, show_progress=False):
        if load_best_model:
            if model_file:
                checkpoint_file = model_file
            else:
                checkpoint_file = self.temp_best_file
            self.model = self.lgb.Booster(model_file=checkpoint_file)

        self.deval_data, self.deval_label = self._interaction_to_sparse(eval_data)
        self.eval_true = torch.Tensor(self.deval_label)
        self.eval_pred = torch.Tensor(self.model.predict(self.deval_data))

        self.eval_collector.eval_collect(self.eval_pred, self.eval_true)
        result = self.evaluator.evaluate(self.eval_collector.get_data_struct())
        return result


class RaCTTrainer(PretrainTrainer):
    r"""RaCTTrainer is designed for RaCT, which is an actor-critic reinforcement learning based general recommenders.
    It includes three training stages: actor pre-training, critic pre-training and actor-critic training.

    """

    def __init__(self, config, model):
        super().__init__(config, model)

    def fit(
        self,
        train_data,
        valid_data=None,
        verbose=True,
        saved=True,
        show_progress=False,
        callback_fn=None,
    ):
        if self.model.train_stage == "actor_pretrain":
            return self.pretrain(train_data, verbose, show_progress)
        elif self.model.train_stage == "critic_pretrain":
            return self.pretrain(train_data, verbose, show_progress)
        elif self.model.train_stage == "finetune":
            return super().fit(train_data, valid_data, verbose, saved, show_progress, callback_fn)
        else:
            raise ValueError(
                "Please make sure that the 'train_stage' is 'actor_pretrain', 'critic_pretrain' or 'finetune'!"
            )


class RecVAETrainer(Trainer):
    r"""RecVAETrainer is designed for RecVAE, which is a general recommender."""

    def __init__(self, config, model):
        super().__init__(config, model)
        self.n_enc_epochs = config["n_enc_epochs"]
        self.n_dec_epochs = config["n_dec_epochs"]

        self.optimizer_encoder = self._build_optimizer(params=self.model.encoder.parameters())
        self.optimizer_decoder = self._build_optimizer(params=self.model.decoder.parameters())

    def _train_epoch(self, train_data, epoch_idx, loss_func=None, show_progress=False):
        self.optimizer = self.optimizer_encoder

        def encoder_loss_func(data):
            return self.model.calculate_loss(data, encoder_flag=True)

        for epoch in range(self.n_enc_epochs):
            super()._train_epoch(
                train_data,
                epoch_idx,
                loss_func=encoder_loss_func,
                show_progress=show_progress,
            )

        self.model.update_prior()
        loss = 0.0
        self.optimizer = self.optimizer_decoder

        def decoder_loss_func(data):
            return self.model.calculate_loss(data, encoder_flag=False)

        for epoch in range(self.n_dec_epochs):
            loss += super()._train_epoch(
                train_data,
                epoch_idx,
                loss_func=decoder_loss_func,
                show_progress=show_progress,
            )
        return loss


class NCLTrainer(Trainer):
    def __init__(self, config, model):
        super().__init__(config, model)

        self.num_m_step = config["m_step"]
        assert self.num_m_step is not None

    def fit(
        self,
        train_data,
        valid_data=None,
        verbose=True,
        saved=True,
        show_progress=False,
        callback_fn=None,
    ):
        r"""Train the model based on the train data and the valid data.

        Args:
            train_data (DataLoader): the train data.
            valid_data (DataLoader, optional): the valid data, default: None.
                                               If it's None, the early_stopping is invalid.
            verbose (bool, optional): whether to write training and evaluation information to logger, default: True
            saved (bool, optional): whether to save the model parameters, default: True
            show_progress (bool): Show the progress of training epoch and evaluate epoch. Defaults to ``False``.
            callback_fn (callable): Optional callback function executed at end of epoch.
                                    Includes (epoch_idx, valid_score) input arguments.

        Returns:
             (float, dict): best valid score and best valid result. If valid_data is None, it returns (-1, None)
        """
        if saved and self.start_epoch >= self.epochs:
            self._save_checkpoint(-1)

        self.eval_collector.train_data_collect(train_data)

        for epoch_idx in range(self.start_epoch, self.epochs):
            # only differences from the original trainer
            if epoch_idx % self.num_m_step == 0:
                self.logger.info("Running E-step ! ")
                self.model.e_step()
            # train
            training_start_time = time()
            train_loss = self._train_epoch(train_data, epoch_idx, show_progress=show_progress)
            self.train_loss_dict[epoch_idx] = sum(train_loss) if isinstance(train_loss, tuple) else train_loss
            training_end_time = time()
            train_loss_output = self._generate_train_loss_output(
                epoch_idx, training_start_time, training_end_time, train_loss
            )
            if verbose:
                self.logger.info(train_loss_output)
            self._add_train_loss_to_tensorboard(epoch_idx, train_loss)

            # eval
            if self.eval_step <= 0 or not valid_data:
                if saved:
                    self._save_checkpoint(epoch_idx)
                    update_output = set_color("Saving current", "blue") + ": %s" % self.saved_model_file
                    if verbose:
                        self.logger.info(update_output)
                continue
            if (epoch_idx + 1) % self.eval_step == 0:
                valid_start_time = time()
                valid_score, valid_result = self._valid_epoch(valid_data, show_progress=show_progress)

                (
                    self.best_valid_score,
                    self.cur_step,
                    stop_flag,
                    update_flag,
                ) = early_stopping(
                    valid_score,
                    self.best_valid_score,
                    self.cur_step,
                    max_step=self.stopping_step,
                    bigger=self.valid_metric_bigger,
                )
                valid_end_time = time()
                valid_score_output = (
                    set_color("epoch %d evaluating", "green")
                    + " ["
                    + set_color("time", "blue")
                    + ": %.2fs, "
                    + set_color("valid_score", "blue")
                    + ": %f]"
                ) % (epoch_idx, valid_end_time - valid_start_time, valid_score)
                valid_result_output = set_color("valid result", "blue") + ": \n" + dict2str(valid_result)
                if verbose:
                    self.logger.info(valid_score_output)
                    self.logger.info(valid_result_output)
                self.tensorboard.add_scalar("Valid_score", valid_score, epoch_idx)

                if update_flag:
                    if saved:
                        self._save_checkpoint(epoch_idx)
                        update_output = set_color("Saving current best", "blue") + ": %s" % self.saved_model_file
                        if verbose:
                            self.logger.info(update_output)
                    self.best_valid_result = valid_result

                if callback_fn:
                    callback_fn(epoch_idx, valid_score)

                if stop_flag:
                    stop_output = "Finished training, best eval result in epoch %d" % (
                        epoch_idx - self.cur_step * self.eval_step
                    )
                    if verbose:
                        self.logger.info(stop_output)
                    break
        self._add_hparam_to_tensorboard(self.best_valid_score)
        return self.best_valid_score, self.best_valid_result

    def _train_epoch(self, train_data, epoch_idx, loss_func=None, show_progress=False):
        r"""Train the model in an epoch
        Args:
            train_data (DataLoader): The train data.
            epoch_idx (int): The current epoch id.
            loss_func (function): The loss function of :attr:`model`. If it is ``None``, the loss function will be
                :attr:`self.model.calculate_loss`. Defaults to ``None``.
            show_progress (bool): Show the progress of training epoch. Defaults to ``False``.

        Returns:
            float/tuple: The sum of loss returned by all batches in this epoch. If the loss in each batch contains
            multiple parts and the model return these multiple parts loss instead of the sum of loss, it will return a
            tuple which includes the sum of loss in each part.
        """
        self.model.train()
        loss_func = loss_func or self.model.calculate_loss
        total_loss = None
        iter_data = (
            rich.tqdm(
                train_data,
                total=len(train_data),
                ncols=100,
                desc=set_color(f"Train {epoch_idx:>5}", "pink"),
            )
            if show_progress
            else train_data
        )
        scaler = torch.GradScaler(enabled=self.enable_scaler)

        if not self.config["single_spec"] and train_data.shuffle:
            train_data.sampler.set_epoch(epoch_idx)

        for batch_idx, batch_interaction in enumerate(iter_data):
            interaction = batch_interaction.to(self.device)
            self.optimizer.zero_grad()
            sync_loss = 0
            if not self.config["single_spec"]:
                self.set_reduce_hook()
                sync_loss = self.sync_grad_loss()

            with torch.autocast(device_type=self.device.type, enabled=self.enable_amp):
                losses = loss_func(interaction)

            if isinstance(losses, tuple):
                if epoch_idx < self.config["warm_up_step"]:
                    losses = losses[:-1]
                loss = sum(losses)
                loss_tuple = tuple(per_loss.item() for per_loss in losses)
                total_loss = loss_tuple if total_loss is None else tuple(map(sum, zip(total_loss, loss_tuple)))
            else:
                loss = losses
                total_loss = losses.item() if total_loss is None else total_loss + losses.item()
            self._check_nan(loss)
            scaler.scale(loss + sync_loss).backward()

            if self.clip_grad_norm:
                clip_grad_norm_(self.model.parameters(), **self.clip_grad_norm)
            scaler.step(self.optimizer)
            scaler.update()
            if self.gpu_available and show_progress:
                iter_data.set_postfix_str(set_color("GPU RAM: " + get_gpu_usage(self.device), "yellow"))
        return total_loss


class PEARLMfromscratchTrainer(ExplainableTrainer):
    def __init__(self, config, model):
        super().__init__(config, model)

<<<<<<< HEAD
        if not self.config["single_spec"] and train_data.shuffle:
            train_data.sampler.set_epoch(epoch_idx)

        scaler = torch.GradScaler(self.device, enabled=self.enable_scaler)
        for batch_idx, batch_interaction in enumerate(iter_data):
            self.optimizer.zero_grad()
            sync_loss = 0
            if not self.config["single_spec"]:
                self.set_reduce_hook()
                sync_loss = self.sync_grad_loss()

            with torch.autocast(device_type=self.device.type, enabled=self.enable_amp):
                batch_interaction = torch.tensor(batch_interaction["input_ids"]).to(self.device)  # noqa: PLW2901
                losses = loss_func(batch_interaction)

            if isinstance(losses, tuple):
                loss = sum(losses)
                loss_tuple = tuple(per_loss.item() for per_loss in losses)
                total_loss = loss_tuple if total_loss is None else tuple(map(sum, zip(total_loss, loss_tuple)))
            else:
                loss = losses
                total_loss = losses.item() if total_loss is None else total_loss + losses.item()
            self._check_nan(loss)
            scaler.scale(loss + sync_loss).backward()
            if self.clip_grad_norm:
                clip_grad_norm_(self.model.parameters(), **self.clip_grad_norm)
            scaler.step(self.optimizer)
            scaler.update()
            if self.gpu_available and show_progress:
                iter_data.set_postfix_str(set_color("GPU RAM: " + get_gpu_usage(self.device), "yellow"))

        return total_loss

    @torch.no_grad()
    def evaluate(self, eval_data, load_best_model=True, model_file=None, show_progress=False):
        r"""Evaluate the model based on the eval data.

        Args:
            eval_data (DataLoader): the eval data
            load_best_model (bool, optional): whether load the best model in the training process, default: True.
                                              It should be set True, if users want to test the model after training.
            model_file (str, optional): the saved model file, default: None. If users want to test the previously
                                        trained model file, they can set this parameter.
            show_progress (bool): Show the progress of evaluate epoch. Defaults to ``False``.

        Returns:
            collections.OrderedDict: eval result, key is the eval metric and value in the corresponding metric value.
        """
        if not eval_data:
            return

        # self.eval_collector.eval_data_collect(eval_data)

        if load_best_model:
            checkpoint_file = model_file or self.saved_model_file
            checkpoint = torch.load(checkpoint_file, weights_only=False, map_location=self.device)
            self.model.load_state_dict(checkpoint["state_dict"])
            self.model.load_other_parameter(checkpoint.get("other_parameter"))
            message_output = f"Loading model structure and paracomemeters from {checkpoint_file}"
            self.logger.info(message_output)

        self.model.eval()

        item_tensor = None
        tot_item_num = eval_data._dataset.item_num
        # neg_sampling = isinstance(eval_data, NegSampleDataLoader)
        # if not neg_sampling:
        #     item_tensor = eval_data._dataset.get_item_feature().to(self.device)

        # from torch.utils.data import DataLoader
        # eval_paths = eval_data.inference_path_dataset["user_id"]
        # batched_eval_data = DataLoader(eval_paths, batch_size=self.config["eval_batch_size"], shuffle=False)

        iter_data = (
            rich.tqdm(
                eval_data,
                total=len(eval_data),
                ncols=100,
                desc=set_color("Evaluate   ", "pink"),
            )
            if show_progress
            else eval_data
        )

        num_sample = 0
        for batch_idx, batched_data in enumerate(iter_data):
            # batched_data = eval_data.collate_fn(range(num_sample, num_sample + len(batched_data)))  # noqa: PLW2901
            num_sample += len(batched_data)

            interaction, results, positive_u, positive_i = self._full_sort_batch_eval(
                batched_data, tot_item_num, item_tensor
            )

            scores, paths = results

            if hasattr(self.model, "decode_path"):
                paths = self.model.decode_path(paths)

            if self.gpu_available and show_progress:
                iter_data.set_postfix_str(set_color("GPU RAM: " + get_gpu_usage(self.device), "yellow"))
            self.eval_collector.eval_batch_collect(scores, interaction, positive_u, positive_i)
        self.eval_collector.model_collect(self.model)
        struct = self.eval_collector.get_data_struct()
        result = self.evaluator.evaluate(struct)
        if not self.config["single_spec"]:
            result = self._map_reduce(result, num_sample)
        self.wandblogger.log_eval_metrics(result, head="eval")
        return result
=======
        self.path_generation_args = config["path_generation_args"]
>>>>>>> 8f404fd0

    def _full_sort_batch_eval(self, batched_data, tot_item_num, item_tensor):
        return super()._full_sort_batch_eval(batched_data, tot_item_num, item_tensor, **self.path_generation_args)


class HFPathLanguageModelingTrainer(ExplainableTrainer):
    r"""HFPathLanguageModelingTrainer is designed for path-based knowledge-aware recommendation methods.
    It is specifically designed to communicate with the Hugging Face Trainer to use language models and functionalities
    as tokenizers and beam search.
    """

    HOPWISE_SAVE_PATH_SUFFIX = "hopwise-"
    HUGGINGFACE_SAVE_PATH_SUFFIX = "huggingface-"

    def __init__(self, config, model):
        super().__init__(config, model)

        self.path_generation_args = self.config["path_generation_args"]

        self.HOPWISE_SAVE_PATH_SUFFIX += f"{config['base_model']}-"
        self.HUGGINGFACE_SAVE_PATH_SUFFIX += f"{config['base_model']}-"

        dirname, basename = os.path.split(self.saved_model_file)
        self.saved_model_file = os.path.join(dirname, self.HOPWISE_SAVE_PATH_SUFFIX + basename)

    def prepare_hf_args(self, **kwargs):
        from transformers import TrainingArguments

        output_dir = self.saved_model_file.replace(self.HOPWISE_SAVE_PATH_SUFFIX, self.HUGGINGFACE_SAVE_PATH_SUFFIX)

        hf_args = dict(
            output_dir=output_dir,
            eval_strategy="epoch",
            save_strategy="epoch",
            eval_steps=self.eval_step,
            learning_rate=self.learning_rate,
            weight_decay=self.weight_decay,
            bf16=False,
            fp16=self.enable_amp,
            num_train_epochs=self.epochs,
            per_device_train_batch_size=self.config["train_batch_size"],
            per_device_eval_batch_size=self.test_batch_size,
            warmup_steps=self.config["warmup_steps"],
            save_steps=self.eval_step,
            save_total_limit=1,
            load_best_model_at_end=True,
            metric_for_best_model=self.valid_metric,
            greater_is_better=self.valid_metric_bigger,
            seed=self.config["seed"],
            report_to="none",
        )
        hf_args.update(kwargs)
        return TrainingArguments(**hf_args)

    def init_hf_trainer(
        self,
        train_data,
        valid_data=None,
        verbose=True,
        saved=True,
        show_progress=False,
        hf_callbacks=None,
        callback_fn=None,
        training_args=None,
    ):
        from hopwise.trainer.hf_path_trainer import HFPathTrainer, HopwiseCallback

        training_args = training_args or {}

        hf_callbacks = hf_callbacks or []
        hf_args = self.prepare_hf_args(**training_args)

        callbacks = [
            HopwiseCallback(
                self,
                train_data,
                valid_data=valid_data,
                verbose=verbose,
                saved=saved,
                show_progress=show_progress,
                callback_fn=callback_fn,
                model=self.model,
                model_name=self.model.__class__.__name__,
            ),
            *hf_callbacks,
        ]

        self.hf_trainer = HFPathTrainer(self.model, callbacks, train_data=train_data, args=hf_args)

    @property
    def processing_class(self):
        if hasattr(self, "hf_trainer"):
            return self.hf_trainer.processing_class
        return None

    def _save_checkpoint(self, epoch, verbose=True, **kwargs):
        r"""Store the model parameters information and training information.

        Args:
            epoch (int): the current epoch id

        """
        if not self.config["single_spec"] and self.config["local_rank"] != 0:
            return
        saved_model_file = kwargs.pop("saved_model_file", self.saved_model_file)
        state = {
            "config": self.config,
            "epoch": epoch,
            "cur_step": self.cur_step,
            "best_valid_score": self.best_valid_score,
        }
        torch.save(state, saved_model_file, pickle_protocol=4)
        if verbose:
            self.logger.info(set_color("Saving current", "blue") + f": {saved_model_file}")
            hf_output_dir = self.hf_trainer.args.output_dir
            self.logger.info(set_color("HuggingFace model is saved at", "blue") + f": {hf_output_dir}")

    def resume_checkpoint(self, resume_file):
        """
        Load the model parameters and training information based on the directory name,
        and navigate into subdirectories if necessary.
        Also handles both HuggingFace and Hopwise formats by reading corresponding files.

        Args:
            resume_file (str): the path to the directory containing the checkpoint files or subdirectories
        """
        from safetensors.torch import load_file
        from transformers import AutoTokenizer

        if not hasattr(self, "hf_trainer"):
            raise ValueError("The HuggingFace Trainer has not been initialized. Please call `init_hf_trainer` first.")

        if os.path.basename(resume_file).startswith(self.HUGGINGFACE_SAVE_PATH_SUFFIX):
            hf_resume_file = resume_file
            hopwise_resume_file = resume_file.replace(self.HUGGINGFACE_SAVE_PATH_SUFFIX, self.HOPWISE_SAVE_PATH_SUFFIX)
        elif os.path.basename(resume_file).startswith(self.HOPWISE_SAVE_PATH_SUFFIX):
            hopwise_resume_file = resume_file
            hf_resume_file = resume_file.replace(self.HOPWISE_SAVE_PATH_SUFFIX, self.HUGGINGFACE_SAVE_PATH_SUFFIX)
        else:
            raise ValueError(f"The directory name [{resume_file}] does not indicate a HuggingFace or Hopwise model.")

        checkpoint = torch.load(hopwise_resume_file, map_location=self.device, weights_only=False)
        self.start_epoch = checkpoint["epoch"] + 1
        self.cur_step = checkpoint["cur_step"]
        self.best_valid_score = checkpoint["best_valid_score"]

        weights = load_file(os.path.join(hf_resume_file, "model.safetensors"))
        self.model.load_state_dict(weights, strict=False)
        self.processing_class.tokenizer = AutoTokenizer.from_pretrained(hf_resume_file)

    def fit(
        self,
        train_data,
        valid_data=None,
        verbose=True,
        saved=True,
        show_progress=False,
        callback_fn=None,
    ):
        self.eval_collector.train_data_collect(train_data)

        if not hasattr(self, "hf_trainer"):
            self.init_hf_trainer(
                train_data,
                valid_data=valid_data,
                verbose=verbose,
                saved=saved,
                show_progress=show_progress,
                callback_fn=callback_fn,
            )

        self.hf_trainer.train()
        self.hf_trainer.save_model()

        return self.best_valid_score, self.best_valid_result

    def _full_sort_batch_eval(self, batched_data, tot_item_num, item_tensor):
        return super()._full_sort_batch_eval(
            batched_data,
            tot_item_num,
            item_tensor,
            return_dict_in_generate=True,
            output_scores=True,
            **self.path_generation_args,
        )

    @torch.no_grad()
    def evaluate(self, eval_data, load_best_model=True, model_file=None, show_progress=False):
        if not eval_data:
            return

        if load_best_model:
            self.hf_trainer._load_best_model()
            best_model_checkpoint_path = self.hf_trainer.state.best_model_checkpoint
            message_output = f"Loading model structure and parameters from {best_model_checkpoint_path}"
            self.logger.info(message_output)

        return super().evaluate(eval_data, load_best_model=False, model_file=None, show_progress=show_progress)


class KGGLMTrainer(HFPathLanguageModelingTrainer, PretrainTrainer):
    r"""KGGLMTrainer is designed for KGGLM, which is a path-based language model for knowledge-aware recommendation.
    It includes two training stages: link prediction pre-training and recommendation path generation fine-tuning.
    """

    def _get_pretrained_model_path(self, epoch_label=None):
        epoch_label = f"pretrained-{epoch_label}" if epoch_label is not None else "pretrained"
        return os.path.join(
            self.checkpoint_dir,
            self.HUGGINGFACE_SAVE_PATH_SUFFIX
            + "{}-{}-{}.pth".format(self.config["model"], self.config["dataset"], epoch_label),
        )

    def pretrain(self, train_data, verbose=True, show_progress=False):
        from transformers import TrainerCallback

        pretrain_path = self._get_pretrained_model_path()
        pretrain_args = dict(
            output_dir=pretrain_path,
            num_train_epochs=self.pretrain_epochs,
            save_steps=self.save_step,
            eval_strategy="no",
            load_best_model_at_end=False,
        )

        class PretrainSaveCallback(TrainerCallback):
            def __init__(self, hopwise_trainer):
                self.hopwise_trainer = hopwise_trainer

            def on_epoch_end(self, args, state, control, **kwargs):
                if control.should_save:
                    epoch_idx = int(state.epoch)
                    pretrain_path = self.hopwise_trainer._get_pretrained_model_path(epoch_idx)
                    self.hopwise_trainer.hf_trainer.args.output_dir = pretrain_path

        self.init_hf_trainer(
            train_data,
            verbose=verbose,
            saved=True,
            show_progress=show_progress,
            hf_callbacks=[PretrainSaveCallback(self)],
            training_args=pretrain_args,
        )

        self.hf_trainer.train()

        return self.best_valid_score, self.best_valid_result

    def evaluate(self, eval_data, load_best_model=True, model_file=None, show_progress=False):
        if load_best_model and self.model.train_stage == "pretrain":
            self.hf_trainer.state.best_model_checkpoint = self.hf_trainer.args.output_dir

        return super().evaluate(
            eval_data,
            load_best_model=load_best_model,
            model_file=model_file,
            show_progress=show_progress,
        )

    def fit(
        self,
        train_data,
        valid_data=None,
        verbose=True,
        saved=True,
        show_progress=False,
        callback_fn=None,
    ):
        if self.model.train_stage == "pretrain":
            return self.pretrain(train_data, verbose, show_progress)
        elif self.model.train_stage == "finetune":
            return super().fit(train_data, valid_data, verbose, saved, show_progress, callback_fn)
        else:
            raise ValueError(f"Please make sure that the 'train_stage' is in [{self.model.TRAIN_STAGES}]!")<|MERGE_RESOLUTION|>--- conflicted
+++ resolved
@@ -22,7 +22,6 @@
 """
 
 import os
-import warnings
 from collections import defaultdict
 from logging import getLogger
 from time import time
@@ -33,7 +32,7 @@
 from torch import optim
 from torch.nn.parallel import DistributedDataParallel
 from torch.nn.utils.clip_grad import clip_grad_norm_
-from tqdm import TqdmExperimentalWarning, rich
+from tqdm import rich
 
 from hopwise.data.dataloader import FullSortLPEvalDataLoader, NegSampleDataLoader
 from hopwise.data.interaction import Interaction
@@ -52,8 +51,6 @@
     set_color,
 )
 from hopwise.utils.enum_type import KnowledgeEvaluationType
-
-warnings.filterwarnings("ignore", category=TqdmExperimentalWarning)
 
 
 class AbstractTrainer:
@@ -1894,118 +1891,7 @@
     def __init__(self, config, model):
         super().__init__(config, model)
 
-<<<<<<< HEAD
-        if not self.config["single_spec"] and train_data.shuffle:
-            train_data.sampler.set_epoch(epoch_idx)
-
-        scaler = torch.GradScaler(self.device, enabled=self.enable_scaler)
-        for batch_idx, batch_interaction in enumerate(iter_data):
-            self.optimizer.zero_grad()
-            sync_loss = 0
-            if not self.config["single_spec"]:
-                self.set_reduce_hook()
-                sync_loss = self.sync_grad_loss()
-
-            with torch.autocast(device_type=self.device.type, enabled=self.enable_amp):
-                batch_interaction = torch.tensor(batch_interaction["input_ids"]).to(self.device)  # noqa: PLW2901
-                losses = loss_func(batch_interaction)
-
-            if isinstance(losses, tuple):
-                loss = sum(losses)
-                loss_tuple = tuple(per_loss.item() for per_loss in losses)
-                total_loss = loss_tuple if total_loss is None else tuple(map(sum, zip(total_loss, loss_tuple)))
-            else:
-                loss = losses
-                total_loss = losses.item() if total_loss is None else total_loss + losses.item()
-            self._check_nan(loss)
-            scaler.scale(loss + sync_loss).backward()
-            if self.clip_grad_norm:
-                clip_grad_norm_(self.model.parameters(), **self.clip_grad_norm)
-            scaler.step(self.optimizer)
-            scaler.update()
-            if self.gpu_available and show_progress:
-                iter_data.set_postfix_str(set_color("GPU RAM: " + get_gpu_usage(self.device), "yellow"))
-
-        return total_loss
-
-    @torch.no_grad()
-    def evaluate(self, eval_data, load_best_model=True, model_file=None, show_progress=False):
-        r"""Evaluate the model based on the eval data.
-
-        Args:
-            eval_data (DataLoader): the eval data
-            load_best_model (bool, optional): whether load the best model in the training process, default: True.
-                                              It should be set True, if users want to test the model after training.
-            model_file (str, optional): the saved model file, default: None. If users want to test the previously
-                                        trained model file, they can set this parameter.
-            show_progress (bool): Show the progress of evaluate epoch. Defaults to ``False``.
-
-        Returns:
-            collections.OrderedDict: eval result, key is the eval metric and value in the corresponding metric value.
-        """
-        if not eval_data:
-            return
-
-        # self.eval_collector.eval_data_collect(eval_data)
-
-        if load_best_model:
-            checkpoint_file = model_file or self.saved_model_file
-            checkpoint = torch.load(checkpoint_file, weights_only=False, map_location=self.device)
-            self.model.load_state_dict(checkpoint["state_dict"])
-            self.model.load_other_parameter(checkpoint.get("other_parameter"))
-            message_output = f"Loading model structure and paracomemeters from {checkpoint_file}"
-            self.logger.info(message_output)
-
-        self.model.eval()
-
-        item_tensor = None
-        tot_item_num = eval_data._dataset.item_num
-        # neg_sampling = isinstance(eval_data, NegSampleDataLoader)
-        # if not neg_sampling:
-        #     item_tensor = eval_data._dataset.get_item_feature().to(self.device)
-
-        # from torch.utils.data import DataLoader
-        # eval_paths = eval_data.inference_path_dataset["user_id"]
-        # batched_eval_data = DataLoader(eval_paths, batch_size=self.config["eval_batch_size"], shuffle=False)
-
-        iter_data = (
-            rich.tqdm(
-                eval_data,
-                total=len(eval_data),
-                ncols=100,
-                desc=set_color("Evaluate   ", "pink"),
-            )
-            if show_progress
-            else eval_data
-        )
-
-        num_sample = 0
-        for batch_idx, batched_data in enumerate(iter_data):
-            # batched_data = eval_data.collate_fn(range(num_sample, num_sample + len(batched_data)))  # noqa: PLW2901
-            num_sample += len(batched_data)
-
-            interaction, results, positive_u, positive_i = self._full_sort_batch_eval(
-                batched_data, tot_item_num, item_tensor
-            )
-
-            scores, paths = results
-
-            if hasattr(self.model, "decode_path"):
-                paths = self.model.decode_path(paths)
-
-            if self.gpu_available and show_progress:
-                iter_data.set_postfix_str(set_color("GPU RAM: " + get_gpu_usage(self.device), "yellow"))
-            self.eval_collector.eval_batch_collect(scores, interaction, positive_u, positive_i)
-        self.eval_collector.model_collect(self.model)
-        struct = self.eval_collector.get_data_struct()
-        result = self.evaluator.evaluate(struct)
-        if not self.config["single_spec"]:
-            result = self._map_reduce(result, num_sample)
-        self.wandblogger.log_eval_metrics(result, head="eval")
-        return result
-=======
         self.path_generation_args = config["path_generation_args"]
->>>>>>> 8f404fd0
 
     def _full_sort_batch_eval(self, batched_data, tot_item_num, item_tensor):
         return super()._full_sort_batch_eval(batched_data, tot_item_num, item_tensor, **self.path_generation_args)
