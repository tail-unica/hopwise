--- conflicted
+++ resolved
@@ -207,14 +207,9 @@
             self.uid_field: [
                 dataset.path_token_separator.join(
                     [
-<<<<<<< HEAD
                         dataset.bos_token,
                         KGPathExplanationTokenType.USER.value + str(uid.item()),
                         KGPathExplanationTokenType.RELATION.value + str(ui_relation),
-=======
-                        PathLanuageModelingTokenType.USER.value + str(uid.item()),
-                        PathLanuageModelingTokenType.RELATION.value + str(ui_relation),
->>>>>>> 9d27769a
                     ]
                 )
                 for uid in user_df
