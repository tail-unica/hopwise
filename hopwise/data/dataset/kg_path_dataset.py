import random
import warnings
from itertools import chain, zip_longest

import joblib
import numba
import numpy as np
from tokenizers import Tokenizer, pre_tokenizers
from tokenizers import models as token_models
from tokenizers import processors as token_processors
from tokenizers import trainers as token_trainers
from tqdm import tqdm
from transformers import PreTrainedTokenizerFast

from hopwise.data import Interaction
from hopwise.data.dataset import KnowledgeBasedDataset
from hopwise.utils import PathLanguageModelingTokenType, set_color


class KnowledgePathDataset(KnowledgeBasedDataset):
    """:class:`KnowledgePathDataset` is based on :class:`~hopwise.data.dataset.KnowledgeBasedDataset`,
    and provides an interface to prepare tokenized knowledge graph path for path language modeling.

    Attributes:
        path_hop_length (int): The same as ``config["path_hop_length"]``.

        max_paths_per_user (int): The same as ``config["max_paths_per_user"]``.

        temporal_causality (bool): The same as ``config["path_sample_args"]["temporal_causality"]``.

        collaborative_path (bool): The same as ``config["path_sample_args"]["collaborative_path"]``.
        Not used when :attr:`strategy` = `metapaths` as collaborative metapaths must be explicitly defined.

        strategy (str): The same as ``config["path_sample_args"]["strategy"]``.

        path_token_separator (str): The same as ``config["path_sample_args"]["path_token_separator"]``.

        restrict_by_phase (bool): The same as ``config["path_sample_args"]["restrict_by_phase"]``.

        max_consecutive_invalid (int): The same as ``config["MAX_CONSECUTIVE_INVALID"]``.

        tokenizer (PreTrainedTokenizerFast): Tokenizer to process the sample paths.
    """

    PATH_PADDING = -1

    def __init__(self, config):
        super().__init__(config)
<<<<<<< HEAD
        self._path_dataset = None  # path dataset is generated with generate_user_path_dataset
        self._tokenized_dataset = None  # tokenized dataset is generated with tokenize_path_dataset
=======

        self._path_dataset = None
>>>>>>> 2a9d338f
        self._tokenizer = None
        self._used_ids = None

    def _get_field_from_config(self):
        super()._get_field_from_config()

        self.context_length = self.config["context_length"]

        # Path sampling parameters
        self.path_hop_length = self.config["path_hop_length"]
<<<<<<< HEAD

=======
        assert self.path_hop_length % 2 == 1, "Path hop length must be odd"
>>>>>>> 2a9d338f
        self.max_paths_per_user = self.config["MAX_PATHS_PER_USER"]

        path_sample_args = self.config["path_sample_args"]
        self.temporal_causality = path_sample_args["temporal_causality"]
        self.collaborative_path = path_sample_args["collaborative_path"]
        self.strategy = path_sample_args["strategy"]
        self.path_token_separator = path_sample_args["path_token_separator"]
        self.restrict_by_phase = path_sample_args["restrict_by_phase"]
        self.max_consecutive_invalid = path_sample_args["MAX_CONSECUTIVE_INVALID"]
        self.parallel_max_workers = path_sample_args["parallel_max_workers"]

        # Tokenizer parameters
        self.tokenizer_model = self.config["tokenizer"]["model"]

        # Special tokens
        if self.config["tokenizer"]["special_tokens"] is not None:
            for token_name, token_value in self.config["tokenizer"]["special_tokens"].items():
                setattr(self, token_name, token_value)
            self.special_tokens = list(self.config["tokenizer"]["special_tokens"].values())
        else:
            self.special_tokens = []

        self.logger.debug(set_color("tokenizer", "blue") + f": {self.tokenizer_model}")

    @property
    def path_dataset(self):
        if self._path_dataset is None:
            self.logger.warning(
                "Path dataset has not been generated yet, please call generate_user_path_dataset() first."
            )
            return None
        else:
            return self._path_dataset

    @property
    def tokenizer(self):
        if self._tokenizer is None:
            self._init_tokenizer()
        return self._tokenizer

    def __getitem__(self, index):
        """Probably to be removed. It avoids issues with hopwise flops calculation."""
        dummy_data = self.tokenizer(["U1"], truncation=True, padding=True, max_length=self.context_length)
        df = Interaction(dummy_data.data)
        return df

    def _init_tokenizer(self):
        """Initialize tokenizer. The tokenizer is created in the dataset to be shared across dataloaders."""
        tokenizer_model_class = getattr(token_models, self.tokenizer_model)

        tokenizer_object = Tokenizer(tokenizer_model_class(unk_token=self.unk_token))

        # Pre-tokenizer definition based on :attr:`path_token_separator`
        tokenizer_object.pre_tokenizer = pre_tokenizers.Split(self.path_token_separator, "removed")

        entity_range = np.arange(self.item_num, self.entity_num)  # only entities that are not items are considered
        token_vocab = np.concatenate(
            [
                np.char.add(PathLanguageModelingTokenType.USER.value, np.arange(self.user_num).astype(str)),
                np.char.add(PathLanguageModelingTokenType.ITEM.value, np.arange(self.item_num).astype(str)),
                np.char.add(PathLanguageModelingTokenType.ENTITY.value, entity_range.astype(str)),
                np.char.add(PathLanguageModelingTokenType.RELATION.value, np.arange(self.relation_num).astype(str)),
            ]
        )

        tokenizer_trainer_class = getattr(token_trainers, self.tokenizer_model + "Trainer")
        tokenizer_trainer = tokenizer_trainer_class(
            vocab_size=len(token_vocab) + len(self.special_tokens), special_tokens=self.special_tokens
        )

        tokenizer_object.train_from_iterator(token_vocab, trainer=tokenizer_trainer)

        tokenizer_object.post_processor = token_processors.TemplateProcessing(
            single=f"{self.bos_token} $A {self.eos_token}",
            special_tokens=[
                (spec_token, tokenizer_object.token_to_id(spec_token))
                for spec_token in [self.bos_token, self.eos_token]
            ],
        )

        self._tokenizer = PreTrainedTokenizerFast(
            tokenizer_object=tokenizer_object,
            model_max_length=self.context_length,
            eos_token=self.eos_token,
            bos_token=self.bos_token,
            pad_token=self.pad_token,
            unk_token=self.unk_token,
            mask_token=self.mask_token,
        )

    def get_tokenized_ckg(self):
        """Return the tokenized collaborative knowledge graph.

        We assume the any path is bidirectional except for user-item relations and :attr:`collaborative_path` is False.

        Returns:
            dict[dict[set]]: The tokenized collaborative knowledge graph.
        """
        token_vocab = self.tokenizer.get_vocab()
        graph = self._create_ckg_igraph(show_relation=True, directed=False)
        vertex_metadata, edge_metadata = graph.to_dict_list()

        def igraph_id_to_tokenizer_id(igraph_head, igraph_relation, igraph_tail):
            ret = []
            triple = [igraph_head, igraph_relation, igraph_tail]
            for term, term_type in zip(triple, ["node", "relation", "node"]):
                term_id = term
                if term_type == "node":
                    if vertex_metadata[term_id]["type"] == self.uid_field:
                        prefix = PathLanguageModelingTokenType.USER.value
                    elif vertex_metadata[term_id]["type"] == self.iid_field:
                        term_id -= self.user_num
                        prefix = PathLanguageModelingTokenType.ITEM.value
                    elif vertex_metadata[term_id]["type"] == self.entity_field:
                        prefix = PathLanguageModelingTokenType.ENTITY.value
                        term_id -= self.user_num
                    else:
                        raise ValueError(
                            f"Unknown vertex type [{vertex_metadata[term_id]['type']}] "
                            "in igraph during tokenized_kg generation."
                        )
                else:
                    prefix = PathLanguageModelingTokenType.RELATION.value

                token_id = token_vocab[prefix + str(term_id)]
                ret.append(token_id)

            return ret

        tokenized_kg = {}
        for edge in edge_metadata:
            head = edge["source"]
            tail = edge["target"]
            relation = edge["type"]
            relation_id = self.field2token_id[self.relation_field][relation]

            head_token, relation_token, tail_token = igraph_id_to_tokenizer_id(head, relation_id, tail)

            # head is always the user in user-item relations. The check to add the reverse path is done later
            if relation == self.ui_relation and vertex_metadata[head]["type"] != self.uid_field:
                head_token, tail_token = tail_token, head_token

            if head_token not in tokenized_kg:
                tokenized_kg[head_token] = {}
            if tail_token not in tokenized_kg:
                tokenized_kg[tail_token] = {}

            if relation_token not in tokenized_kg[head_token]:
                tokenized_kg[head_token][relation_token] = set()

            tokenized_kg[head_token][relation_token].add(tail_token)

            if relation_token not in tokenized_kg[tail_token]:
                tokenized_kg[tail_token][relation_token] = set()

            tokenized_kg[tail_token][relation_token].add(head_token)

        return tokenized_kg

<<<<<<< HEAD
    def tokenize_path_dataset(self, phase="train"):
        """Tokenize the path dataset.

        Args:
            phase (str, optional): The phase for which the path dataset is used. Defaults to "train".
        """

        if self._tokenized_dataset is None:
            special_token_ids = [
                self.tokenizer.bos_token_id,
                self.tokenizer.eos_token_id,
                self.tokenizer.unk_token_id,
                self.tokenizer.pad_token_id,
                self.tokenizer.mask_token_id,
            ]

            def remove_incorrect_paths(tokenized_dataset):
                return not any(path in special_token_ids for path in tokenized_dataset["input_ids"])

            def tokenization(example):
                return self.tokenizer(example["path"], truncation=True, padding=True, max_length=self.context_length)

            hf_path_dataset = HuggingFaceDataset.from_dict({"path": self.path_dataset.split("\n")})
            tokenized_dataset = hf_path_dataset.map(tokenization, batched=True, remove_columns=["path"])
            tokenized_dataset = tokenized_dataset.filter(remove_incorrect_paths)
            tokenized_dataset = DatasetDict({phase: tokenized_dataset})
            self._tokenized_dataset = tokenized_dataset

=======
>>>>>>> 2a9d338f
    def generate_user_path_dataset(self, used_ids):
        """Generate path dataset by sampling paths from the knowledge graph.

        Paths represent walks in the graph that connect :attr:`hop_length` + 1 entities through
        :attr:`hop_length` relations.
        Each path connects two items. In the common scenario, the first item is a positive item
        for the user and the second item is a recommendation candidate.

        Refer to :meth:`generate_user_paths` for more details about path generation strategies.

        Args:
            used_ids (numpy.ndarray): The used ids.
        """
        self._used_ids = used_ids
        if not isinstance(self.inter_feat, Interaction):
            raise ValueError("The data should be prepared before generating the path dataset.")

        if self._path_dataset is None:
            generated_paths = self.generate_user_paths(used_ids)

            path_string = ""
            for path in generated_paths:
                path_string += self._format_path(path) + "\n"
            self._path_dataset = path_string

    def generate_user_paths(self, used_ids):
        """Generate paths from the knowledge graph.

        It currently supports four sampling strategies:

        - weighted-rw: sampling-and-discarding approach through weighted random walk.
                       Paths are sampled from the knowledge graph and discarded if they are not valid, i.e.,
                       they do not end in a positive item

        - constrained-rw: faithful random walk with constraints based on expected path output.

        - simple: randomly sample a positive item for each user and extract all simple paths to other positive items.

        - metapath: random walk constrained by pre-defined metapaths.

        Args:
            used_ids (numpy.ndarray): Positive item ids for each user.
            strategy (str, optional): The strategy for path generation. Defaults to "constrained-rw".

        Returns:
            list: List of paths with relations.
        """
        if self.strategy in ["weighted-rw", "constrained-rw", "simple", "simple-ui"]:
            graph = self._create_ckg_igraph(show_relation=True, directed=False)
        elif self.strategy in ["metapath"]:
            graph = self.ckg_hetero_graph(form="dgl", directed=not self.collaborative_path)
        else:
            raise NotImplementedError(f"Path generation method [{self.strategy}] has not been implemented.")

        temporal_matrix = None
        if self.temporal_causality:
            if self.time_field in self.inter_feat:
                temporal_matrix = self.inter_matrix(value_field=self.time_field).toarray()
            else:
                self.logger.warning(
                    "time_field has not been loaded or set,"
                    "thus temporal causality will not be used for path generation."
                )

        if self.strategy == "weighted-rw":
            if not self.collaborative_path:
                # prevent ui-relations to be sampled
                kg_rel_num = len(self.relations)
                graph.es["weight"] = [0.0] * (self.inter_num) + [1.0] * kg_rel_num
            else:
                graph.es["weight"] = [1.0] * graph.ecount()

            max_tries_per_iid = self.config["path_sample_args"]["MAX_RW_TRIES_PER_IID"]
            generated_paths = self._generate_user_paths_weighted_random_walk(
                graph, used_ids, temporal_matrix=temporal_matrix, max_tries_per_iid=max_tries_per_iid
            )
        elif self.strategy == "constrained-rw":
            max_paths_per_hop = self.config["path_sample_args"]["MAX_RW_PATHS_PER_HOP"]
            generated_paths = self._generate_user_paths_constrained_random_walk(
                graph, used_ids, temporal_matrix=temporal_matrix, paths_per_hop=max_paths_per_hop
            )
        elif self.strategy == "simple":
            generated_paths = self._generate_user_paths_all_simple(graph, used_ids, temporal_matrix=temporal_matrix)
        elif self.strategy == "simple-ui":
            generated_paths = self._generate_user_paths_all_simple_ui(graph, used_ids, temporal_matrix=temporal_matrix)
        elif self.strategy == "metapath":
            generated_paths = self._generate_user_paths_from_metapaths(
                graph, used_ids, temporal_matrix=temporal_matrix
            )
        else:
            raise NotImplementedError(f"Path generation method [{self.strategy}] has not been implemented.")

        if self.strategy != "metapath":
            paths_with_relations = self._add_paths_relations(graph, generated_paths)
        else:
            padded_generated_paths = list(zip_longest(*generated_paths, fillvalue=self.PATH_PADDING))
            paths_with_relations = np.array(padded_generated_paths).T

        return paths_with_relations

    def _generate_user_paths_weighted_random_walk(self, graph, used_ids, temporal_matrix=None, max_tries_per_iid=50):
        """Generate paths from the knowledge graph using weighted random walk.

        The last hop is not sampled, but it is selected according to the item candidates from temporal matrix
        if a relation between the second to last node and the item candidates exists.
        """
        paths = set()

        kwargs = dict(
            parallel_max_workers=self.parallel_max_workers,
            temporal_matrix=temporal_matrix,
            max_tries_per_iid=max_tries_per_iid,
            path_hop_length=self.path_hop_length - 2,
            user_num=self.user_num,
            item_num=self.item_num,
            max_consecutive_invalid=self.max_consecutive_invalid,
            max_paths_per_user=self.max_paths_per_user,
            restrict_by_phase=self.restrict_by_phase,
            collaborative_path=self.collaborative_path,
        )

        user_paths = _generate_user_paths_weighted_random_walk_per_user(graph, used_ids, self.iid_field, **kwargs)
        paths = set.union(*user_paths)

        return paths

    def _generate_user_paths_constrained_random_walk(self, graph, used_ids, temporal_matrix=None, paths_per_hop=1):
        """Generate paths from the knowledge graph using constrained random walks, similar to DGL random walk based on
        metapaths (https://docs.dgl.ai/en/1.1.x/generated/dgl.sampling.random_walk.html).

        The difference is that this strategy is constrained to the knowledge graph relations, but not to pre-defined
        metapahts. Then, the resulting paths may not be semantically sound, but they are still valid.

        Args:
            paths_per_hop (int, optional): The number of paths sampled at each hop to continue the random walk.
            Defaults to 1.
        """
        paths = set()
        kwargs = dict(
            parallel_max_workers=self.parallel_max_workers,
            temporal_matrix=temporal_matrix,
            paths_per_hop=paths_per_hop,
            path_hop_length=self.path_hop_length - 1,
            user_num=self.user_num,
            max_consecutive_invalid=self.max_consecutive_invalid,
            max_paths_per_user=self.max_paths_per_user,
            restrict_by_phase=self.restrict_by_phase,
            collaborative_path=self.collaborative_path,
        )

        user_paths = _generate_user_paths_constrained_random_walk_per_user(
            graph, used_ids, self.iid_field, self.entity_field, **kwargs
        )
        paths = set.union(*user_paths)

        return paths

    def _generate_user_paths_all_simple(self, graph, used_ids, temporal_matrix=None):
        """Generate paths from the knowledge graph by extracting all simple paths for a randomly sampled item.
        Refer to igraph's https://python.igraph.org/en/stable/api/igraph.Graph.html#get_all_simple_paths.

        It considers all valid simple paths between each user and randomly sampled item,
        so resulting paths are not much diverse, as not all starting <user, item> pairs might be sampled.
        """
        paths = set()

        kwargs = dict(
            parallel_max_workers=self.parallel_max_workers,
            temporal_matrix=temporal_matrix,
            path_hop_length=self.path_hop_length - 1,
            user_num=self.user_num,
            item_num=self.item_num,
            max_paths_per_user=self.max_paths_per_user,
            restrict_by_phase=self.restrict_by_phase,
            collaborative_path=self.collaborative_path,
        )

        user_paths = _generate_user_paths_all_simple_per_user(graph, used_ids, **kwargs)
        paths = set.union(*user_paths)

        return paths

    def _generate_user_paths_all_simple_ui(self, graph, used_ids, temporal_matrix=None):
        """Generate paths from the knowledge graph by extracting all simple paths for all the positives..
        Refer to igraph's https://python.igraph.org/en/stable/api/igraph.Graph.html#get_all_simple_paths.

        It sample all the paths from a user to all the positive items. If U1 has 3 positive items, we'd have
        k distinct paths from U1 to each of the positive items.
        """
        paths = set()

        kwargs = dict(
            parallel_max_workers=self.parallel_max_workers,
            temporal_matrix=temporal_matrix,
            path_hop_length=self.path_hop_length - 1,
            user_num=self.user_num,
            item_num=self.item_num,
            max_paths_per_user=self.max_paths_per_user,
            collaborative_path=self.collaborative_path,
        )

        user_paths = _generate_user_paths_all_simple_per_user_and_positive(graph, used_ids, **kwargs)
        paths = set.union(*user_paths)
        return paths

    def _generate_user_paths_from_metapaths(self, graph, used_ids, temporal_matrix=None):
        """Generate paths from pre-defined metapaths. Refer to DGL's random walk based on metapaths
        https://docs.dgl.ai/en/1.1.x/generated/dgl.sampling.random_walk.html for more details.
        """
        import dgl
        import torch

        final_paths = set()

        iter_users = tqdm(
            range(1, self.user_num),
            total=self.user_num - 1,
            ncols=100,
            desc=set_color("KG Path Sampling", "red"),
        )

        if temporal_matrix is not None:
            temporal_matrix = torch.from_numpy(temporal_matrix)

        # Filter metapaths that do not match the hop length
        base_metapaths = self.config["metapaths"]
        # metapaths = list(filter(lambda mp: len(mp) == path_hop_length, metapaths))
        metapaths = np.empty(len(base_metapaths), dtype=object)
        metapaths[:] = base_metapaths
        for u in iter_users:
            pos_iid = torch.tensor(list(used_ids[u]))
            if temporal_matrix is not None:
                pos_iid = pos_iid[torch.argsort(temporal_matrix[u, pos_iid])]

            user_path_sample_size = 0
            user_invalid_paths = self.max_consecutive_invalid
            while True:
                # select new starting node. If temporal last pos item can only be at the end of the path
                start_nodes = pos_iid if temporal_matrix is None else pos_iid[:-1]

                generated_path_nodes, relations, node_types = [], [], []
                # First hop is the relation user-item already addressed
                for mp in metapaths[np.random.permutation(len(metapaths))]:
                    try:
                        mp_nodes, mp_types = dgl.sampling.random_walk(graph, start_nodes, metapath=mp)
                    except dgl._ffi.base.DGLError as error:
                        error.args = (f"The metapath {mp} raised the error [{error.args[0].lower()}]",)
                        raise (error)

                    generated_path_nodes.append(mp_nodes)
                    mp_types = mp_types.unsqueeze(0)
                    mp_types = mp_types.expand(mp_nodes.shape[0], -1)
                    node_types.append(mp_types)

                    relation_map = self.field2token_id[self.relation_field]
                    if isinstance(mp[0], tuple):
                        mp_with_ui_rel = [(self.uid_field, self.ui_relation, self.iid_field), *mp]
                        mp_relations = torch.Tensor([relation_map[mp_tuple[1]] for mp_tuple in mp_with_ui_rel])
                    else:
                        mp_with_ui_rel = [self.ui_relation, *mp]
                        mp_relations = torch.Tensor([relation_map[rel] for rel in mp_with_ui_rel])
                    mp_relations = mp_relations.unsqueeze(0)
                    mp_relations = mp_relations.expand(mp_nodes.shape[0], -1)
                    relations.append(mp_relations)

                def filter_and_validate_metapaths(pnodes, rels, ntypes):
                    nonlocal user_path_sample_size
                    nonlocal user_invalid_paths

                    pnodes = torch.vstack(pnodes)
                    rels = torch.vstack(rels)
                    ntypes = torch.vstack(ntypes)
                    path_hop_length = pnodes.shape[1]

                    # filter valid random walks
                    valid_path_node_mask = ~(pnodes == -1).any(dim=1)
                    pnodes = pnodes[valid_path_node_mask]
                    rels = rels[valid_path_node_mask]
                    ntypes = ntypes[valid_path_node_mask]

                    if self.restrict_by_phase:
                        # filter paths that do not end in a positive item
                        pos_iid_mask = torch.full((self.item_num,), fill_value=-1, dtype=int)
                        pos_iid_mask[pos_iid] = torch.arange(pos_iid.shape[0])
                        start_end_nodes = pnodes[:, [0, -1]]
                        start_end_nodes_pos_idxs = pos_iid_mask[start_end_nodes]
                        valid_path_node_mask = ~(start_end_nodes_pos_idxs == -1).any(dim=1)
                        if temporal_matrix is not None:
                            pos_idxs_check = start_end_nodes_pos_idxs[:, 1] > start_end_nodes_pos_idxs[:, 0]
                            valid_path_node_mask = torch.logical_and(valid_path_node_mask, pos_idxs_check)
                        else:
                            pos_idxs_check = start_end_nodes_pos_idxs[:, 0] != start_end_nodes_pos_idxs[:, 1]
                            valid_path_node_mask = torch.logical_and(valid_path_node_mask, pos_idxs_check)
                    else:
                        valid_path_node_mask = pnodes[:, 0] != pnodes[:, -1]
                    valid_path_nodes = pnodes[valid_path_node_mask]
                    valid_relations = rels[valid_path_node_mask]
                    valid_node_types = ntypes[valid_path_node_mask]

                    if valid_path_nodes.shape[0] > 0:
                        # remap entities to dataset ids
                        entity_idx = graph.ntypes.index(self.entity_field)
                        paths_entities_map = valid_node_types == entity_idx
                        valid_path_nodes[paths_entities_map] += self.item_num

                        # remap non-user entities ids to homogeneous ids (entity ids after item ids after user ids)
                        non_user_idx = graph.ntypes.index(self.uid_field)
                        paths_non_users_map = valid_node_types != non_user_idx
                        valid_path_nodes[paths_non_users_map] += self.user_num

                        paths_with_relations = torch.zeros(
                            (valid_path_nodes.shape[0], path_hop_length * 2 + 1), dtype=int
                        )
                        paths_with_relations[:, 0] = u
                        paths_with_relations[:, 1::2] = valid_relations
                        paths_with_relations[:, 2::2] = valid_path_nodes
                        paths_with_relations = paths_with_relations.unique(dim=0)

                        n_paths = min(self.max_paths_per_user - user_path_sample_size, paths_with_relations.shape[0])
                        paths_with_relations = paths_with_relations[:n_paths]

                        user_path_sample_size += paths_with_relations.shape[0]
                        final_paths.update(map(tuple, paths_with_relations.numpy().tolist()))

                        user_invalid_paths = self.max_consecutive_invalid
                    else:
                        user_invalid_paths -= 1

                # Group a list of torch tensors based on the second dimension to speed-up path filtering and validation
                path_length_groups = {}
                for paths_mp_i in range(len(generated_path_nodes)):
                    path_length = generated_path_nodes[paths_mp_i].shape[1]
                    if path_length not in path_length_groups:
                        path_length_groups[path_length] = {"path_nodes": [], "relations": [], "node_types": []}
                    path_length_groups[path_length]["path_nodes"].append(generated_path_nodes[paths_mp_i])
                    path_length_groups[path_length]["relations"].append(relations[paths_mp_i])
                    path_length_groups[path_length]["node_types"].append(node_types[paths_mp_i])

                for path_length_gr in path_length_groups.values():
                    filter_and_validate_metapaths(
                        path_length_gr["path_nodes"], path_length_gr["relations"], path_length_gr["node_types"]
                    )

                if user_path_sample_size == self.max_paths_per_user or user_invalid_paths == 0:
                    break
        return final_paths

    @staticmethod
    def _check_kg_path(path, user_num, item_num, check_last_node=False, collaborative_path=False):
        """Check if the path is valid. The first node must be an item node and it assumes the user node is omitted.

        Args:
            path (list): The path to be checked.

            check_last_node (bool, optional): Whether to check the last node in the path.
            Defaults to ``False``.
        """
        path = np.array(path, dtype=int)
        graph_min_iid = 1 + user_num
        graph_max_iid = item_num - 1 + user_num

        user_check = path[0] < graph_min_iid
        pos_iid_check = graph_min_iid <= path[1] <= graph_max_iid
        valid_path = (path[2:-1] >= graph_min_iid).all() or collaborative_path
        check_rec_iid = not check_last_node or graph_min_iid <= path[-1] <= graph_max_iid

        return user_check and pos_iid_check and valid_path and check_rec_iid

    def _format_path(self, path):
        """Format the path to a string according to :class:`~hopwise.utils.enum_type.PathLanguageModelingTokenType`.

        Args:
            path (list): The path to be formatted.
        """
        path = path[path != self.PATH_PADDING]  # remove padding for shorter paths
        path_nodes = path[::2]
        path_relations = path[1::2]

        remapped_path_nodes = []
        graph_min_iid = self.user_num
        graph_max_iid = self.item_num - 1 + self.user_num
        for node in path_nodes:
            if graph_min_iid <= node <= graph_max_iid:
                remapped_path_nodes.append(PathLanguageModelingTokenType.ITEM.value + str(node - self.user_num))
            elif node < graph_min_iid:
                remapped_path_nodes.append(PathLanguageModelingTokenType.USER.value + str(node))
            else:
                remapped_path_nodes.append(PathLanguageModelingTokenType.ENTITY.value + str(node - self.user_num))

        relation_mapped_list = [PathLanguageModelingTokenType.RELATION.value + str(r) for r in path_relations]

        interleaved_entities_relations = zip_longest(remapped_path_nodes, relation_mapped_list)
        path_string = self.path_token_separator.join(list(chain(*interleaved_entities_relations))[:-1])

        return path_string

    def _add_paths_relations(self, graph, paths):
        n_paths = len(paths)
        paths_array = np.full((n_paths, self.path_hop_length + 1), fill_value=self.PATH_PADDING, dtype=int)
        for i, path in enumerate(paths):
            paths_array[i, : len(path)] = path

        complete_path_length = self.path_hop_length * 2 + 1
        paths_with_relations = np.full((n_paths, complete_path_length), fill_value=self.PATH_PADDING, dtype=int)
        relation_token_id = self.field2token_id[self.relation_field]
        relation_map = np.zeros((len(graph.vs), len(graph.vs)), dtype=int)
        for edge in graph.es:
            relation_map[edge.source, edge.target] = relation_token_id[edge["type"]]
            if not graph.is_directed():
                relation_map[edge.target, edge.source] = relation_token_id[edge["type"]]

        _add_paths_relations_parallel(paths_array, paths_with_relations, relation_map)

        return paths_with_relations

    def __str__(self):
        info = [
            super().__str__(),
            f"The number of hops used for path sampling: {self.path_hop_length}",
            f"Maximum number of paths sampled per user: {self.max_paths_per_user}",
            f"The path sampling strategy: {self.strategy}",
            f"The tokenizer model: {self.tokenizer_model}",
        ]
        return "\n".join(info)


def _user_parallel_sampling(sampling_func_factory):
    """Decorator to parallelize path sampling functions."""

    def wrapper(*args, **kwargs):
        user_num = kwargs.get("user_num", None)
        iter_users = tqdm(
            range(1, user_num),
            total=user_num - 1,
            ncols=100,
            desc=set_color("KG Path Sampling", "red"),
        )

        sampling_func = sampling_func_factory(*args, **kwargs)

        parallel_max_workers = kwargs.pop("parallel_max_workers", "")
        if not parallel_max_workers:
            return [sampling_func(u) for u in iter_users]
        else:
            return joblib.Parallel(n_jobs=parallel_max_workers, prefer="processes")(
                joblib.delayed(sampling_func)(u) for u in iter_users
            )

    return wrapper


def _check_temporal_causality_feasibility(temporal_matrix, pos_iid):
    """Check if temporal causality is feasible for the given positive item ids."""
    temporal_start = int(temporal_matrix is not None)
    if pos_iid.shape[0] - temporal_start <= 0:
        warnings.warn(
            "Some users have only one positive item, thus path sampling with temporal causality is not feasible. "
            "The current user will be skipped.",
            RuntimeWarning,
        )
        return None
    return pos_iid.shape[0] - temporal_start


@_user_parallel_sampling
def _generate_user_paths_constrained_random_walk_per_user(graph, used_ids, iid_field, entity_field, **kwargs):
    """Parallel version of the constrained random walk path generation."""
    temporal_matrix = kwargs.pop("temporal_matrix", None)
    paths_per_hop = kwargs.pop("paths_per_hop", None)
    path_hop_length = kwargs.pop("path_hop_length", None)
    user_num = kwargs.pop("user_num", None)
    max_consecutive_invalid = kwargs.pop("max_consecutive_invalid", None)
    max_paths_per_user = kwargs.pop("max_paths_per_user", None)
    restrict_by_phase = kwargs.pop("restrict_by_phase", None)
    collaborative_path = kwargs.pop("collaborative_path", None)

    def process_user(u):
        user_paths = set()

        pos_iid = np.array(list(used_ids[u]))
        if temporal_matrix is not None:
            pos_iid = pos_iid[np.argsort(temporal_matrix[u, pos_iid])]

        # reindex item ids according to the igraph
        pos_iid += user_num

        user_path_sample_size = 0
        user_invalid_paths = max_consecutive_invalid

        def _graph_traversal(g, path, hop, candidates=None):
            nonlocal user_paths
            nonlocal user_path_sample_size
            nonlocal user_invalid_paths

            if hop == 1 and candidates is not None:
                next_node_candidates = g.es.select(_source=path[-1], _target=candidates)
                next_node_candidates = list(
                    set(e.source if e.source_vertex != path[-1] else e.target for e in next_node_candidates)
                )
            else:

                def _check_next_candidate(node):
                    if hop == 1:
                        type_check = g.vs[node]["type"] == iid_field
                    elif collaborative_path:
                        type_check = g.vs[node]["type"] != iid_field
                    else:
                        type_check = g.vs[node]["type"] == entity_field

                    return type_check and node != path[-1]

                next_node_candidates = [v for v in g.neighbors(path[-1]) if _check_next_candidate(v)]

            next_nodes = np.random.choice(
                next_node_candidates, min(len(next_node_candidates), paths_per_hop), replace=False
            )
            for node in next_nodes:
                new_path = (*path, node)
                if hop == 1:
                    # Path is valid per construction
                    user_paths.add(new_path)
                    user_path_sample_size += 1
                else:
                    _graph_traversal(g, new_path, hop - 1, candidates)

                if user_path_sample_size == max_paths_per_user:
                    return

        while True:
            pos_iid_range = _check_temporal_causality_feasibility(temporal_matrix, pos_iid)
            if pos_iid_range is None:
                return set()

            # select new starting node
            start_node_idx = np.random.randint(pos_iid_range)
            start_node = pos_iid[start_node_idx]

            if restrict_by_phase:
                if temporal_matrix is not None:
                    item_candidates = pos_iid[start_node_idx + 1 :]
                else:
                    item_candidates = np.concatenate([pos_iid[:start_node_idx], pos_iid[start_node_idx + 1 :]])
            else:
                item_candidates = None

            # First hop is the relation user-item already addressed
            curr_path_sample_size = user_path_sample_size
            _graph_traversal(graph, (u, start_node), path_hop_length, item_candidates)
            if user_path_sample_size - curr_path_sample_size == 0:
                user_invalid_paths -= paths_per_hop
            else:
                user_invalid_paths = max_consecutive_invalid

            if user_path_sample_size == max_paths_per_user or user_invalid_paths <= 0:
                break

        return user_paths

    return process_user


@_user_parallel_sampling
def _generate_user_paths_weighted_random_walk_per_user(graph, used_ids, iid_field, **kwargs):
    """Parallel version of the weighted random walk path generation."""
    temporal_matrix = kwargs.pop("temporal_matrix", None)
    max_tries_per_iid = kwargs.pop("max_tries_per_iid", None)
    path_hop_length = kwargs.pop("path_hop_length", None)
    user_num = kwargs.pop("user_num", None)
    item_num = kwargs.pop("item_num", None)
    max_consecutive_invalid = kwargs.pop("max_consecutive_invalid", None)
    max_paths_per_user = kwargs.pop("max_paths_per_user", None)
    restrict_by_phase = kwargs.pop("restrict_by_phase", None)
    collaborative_path = kwargs.pop("collaborative_path", None)

    def process_user(u):
        user_paths = set()

        pos_iid = np.array(list(used_ids[u]))
        if temporal_matrix is not None:
            pos_iid = pos_iid[np.argsort(temporal_matrix[u, pos_iid])]

        # reindex item ids according to the igraph
        pos_iid += user_num

        iid_tries = 0
        user_path_sample_size = 0
        user_invalid_paths = max_consecutive_invalid
        while True:
            if iid_tries == 0:
                iid_tries = max_tries_per_iid

                pos_iid_range = _check_temporal_causality_feasibility(temporal_matrix, pos_iid)
                if pos_iid_range is None:
                    return set()

                # select new starting node
                start_node_idx = np.random.randint(pos_iid_range)
                start_node = pos_iid[start_node_idx]

            if restrict_by_phase:
                if temporal_matrix is not None:
                    item_candidates = pos_iid[start_node_idx + 1 :]
                else:
                    item_candidates = np.concatenate([pos_iid[:start_node_idx], pos_iid[start_node_idx + 1 :]])
            else:
                item_candidates = None

            # First hop is the relation user-item already addressed
            generated_path = graph.random_walk(start_node, path_hop_length, weights="weight")
            full_path = (u, *generated_path)

            valid_path = KnowledgePathDataset._check_kg_path(
                (*full_path, -1), user_num, item_num, check_last_node=False, collaborative_path=collaborative_path
            )
            if valid_path:
                if item_candidates is not None:
                    reachable_candidates = graph.es.select(_source=full_path[-1], _target=item_candidates)
                    reachable_candidates = set(
                        e.source if e.source_vertex["type"] == iid_field else e.target for e in reachable_candidates
                    )
                    reachable_candidates = set([e for e in reachable_candidates if e != start_node])
                else:
                    reachable_candidates = [
                        v
                        for v in graph.neighbors(full_path[-1])
                        if graph.vs[v]["type"] == iid_field and v != start_node
                    ]

                if len(reachable_candidates) > 0:
                    last_node = np.random.choice(list(reachable_candidates))
                    full_path = (*full_path, last_node)
                else:
                    valid_path = False

            if valid_path:
                if full_path not in user_paths:
                    user_paths.add(full_path)
                    user_path_sample_size += 1
                    user_invalid_paths = max_consecutive_invalid
                else:
                    user_invalid_paths -= 1
            else:
                user_invalid_paths -= 1

            if user_path_sample_size == max_paths_per_user or user_invalid_paths == 0:
                break

        return user_paths

    return process_user


@_user_parallel_sampling
def _generate_user_paths_all_simple_per_user_and_positive(graph, used_ids, **kwargs):
    """Parallel version of the simple path generation."""
    temporal_matrix = kwargs.pop("temporal_matrix", None)
    path_hop_length = kwargs.pop("path_hop_length", None)
    user_num = kwargs.pop("user_num", None)
    item_num = kwargs.pop("item_num", None)
    max_paths_per_user = kwargs.pop("max_paths_per_user", None)
    collaborative_path = kwargs.pop("collaborative_path", None)

    def process_user(u):
        user_paths = set()

        pos_iid = np.array(list(used_ids[u]))
        if temporal_matrix is not None:
            pos_iid = pos_iid[np.argsort(temporal_matrix[u, pos_iid])]

        # reindex item ids according to the igraph
        pos_iid += user_num

        for target_item in pos_iid:
            user_path_sample_size = 0

            # First hop is the relation user-item already addressed
            generated_paths = graph.get_all_simple_paths(u, to=target_item, cutoff=path_hop_length + 1, mode="all")

            random.shuffle(generated_paths)
            # U R I R I R I
            for full_path in generated_paths:
                valid_path = KnowledgePathDataset._check_kg_path(
                    full_path, user_num, item_num, check_last_node=True, collaborative_path=collaborative_path
                )

                if valid_path not in user_paths:
                    user_paths.add(tuple(full_path))
                    user_path_sample_size += 1

                if user_path_sample_size == max_paths_per_user:
                    break

        return user_paths

    return process_user


@_user_parallel_sampling
def _generate_user_paths_all_simple_per_user(graph, used_ids, **kwargs):
    """Parallel version of the simple path generation."""
    temporal_matrix = kwargs.pop("temporal_matrix", None)
    path_hop_length = kwargs.pop("path_hop_length", None)
    user_num = kwargs.pop("user_num", None)
    item_num = kwargs.pop("item_num", None)
    max_paths_per_user = kwargs.pop("max_paths_per_user", None)
    restrict_by_phase = kwargs.pop("restrict_by_phase", None)
    collaborative_path = kwargs.pop("collaborative_path", None)

    all_items = np.arange(1, item_num) + user_num

    def process_user(u):
        user_paths = set()

        pos_iid = np.array(list(used_ids[u]))
        if temporal_matrix is not None:
            pos_iid = pos_iid[np.argsort(temporal_matrix[u, pos_iid])]

        # reindex item ids according to the igraph
        pos_iid += user_num

        user_path_sample_size = 0

        pos_iid_range = _check_temporal_causality_feasibility(temporal_matrix, pos_iid)
        if pos_iid_range is None:
            return set()

        # select new starting node
        pos_iid_idxs = np.arange(pos_iid_range)
        pos_iid_mask = np.ones(pos_iid_range, dtype=bool)
        while True:
            # select new starting node
            pos_iid_prob_mask = np.where(pos_iid_mask, pos_iid_mask / pos_iid_mask.sum(), 0)
            start_node_idx = np.random.choice(pos_iid_idxs, p=pos_iid_prob_mask)
            start_node = pos_iid[start_node_idx]
            pos_iid_mask[start_node_idx] = False

            if restrict_by_phase:
                if temporal_matrix is not None:
                    item_candidates = pos_iid[start_node_idx + 1 :]
                else:
                    item_candidates = np.concatenate([pos_iid[:start_node_idx], pos_iid[start_node_idx + 1 :]])
            else:
                item_candidates = np.concatenate([all_items[:start_node], all_items[start_node + 1 :]])

            # First hop is the relation user-item already addressed
            generated_paths = graph.get_all_simple_paths(
                start_node, to=item_candidates, cutoff=path_hop_length, mode="all"
            )
            random.shuffle(generated_paths)
            for path in generated_paths:
                full_path = (u, *path)
                valid_path = KnowledgePathDataset._check_kg_path(
                    full_path, user_num, item_num, check_last_node=True, collaborative_path=collaborative_path
                )

                if valid_path:
                    user_paths.add(full_path)
                    user_path_sample_size += 1

                if user_path_sample_size == max_paths_per_user:
                    break

            if user_path_sample_size == max_paths_per_user or not pos_iid_mask.any():
                break

        return user_paths

    return process_user


@numba.jit(nopython=True, parallel=True)
def _add_paths_relations_parallel(paths, paths_with_relations, relation_map):
    for path_idx in numba.prange(paths.shape[0]):
        path = paths[path_idx]
        for node_idx in np.arange(path.shape[0] - 1):
            start_path = node_idx * 2
            if path[node_idx] == -1 or path[node_idx + 1] == -1:
                break
            edge_id = relation_map[path[node_idx], path[node_idx + 1]]
            paths_with_relations[path_idx, start_path] = path[node_idx]
            paths_with_relations[path_idx, start_path + 1] = edge_id
            paths_with_relations[path_idx, start_path + 2] = path[node_idx + 1]<|MERGE_RESOLUTION|>--- conflicted
+++ resolved
@@ -10,7 +10,7 @@
 from tokenizers import processors as token_processors
 from tokenizers import trainers as token_trainers
 from tqdm import tqdm
-from transformers import PreTrainedTokenizerFast
+from transformers import DatasetDict, HuggingFaceDataset, PreTrainedTokenizerFast
 
 from hopwise.data import Interaction
 from hopwise.data.dataset import KnowledgeBasedDataset
@@ -46,13 +46,8 @@
 
     def __init__(self, config):
         super().__init__(config)
-<<<<<<< HEAD
         self._path_dataset = None  # path dataset is generated with generate_user_path_dataset
         self._tokenized_dataset = None  # tokenized dataset is generated with tokenize_path_dataset
-=======
-
-        self._path_dataset = None
->>>>>>> 2a9d338f
         self._tokenizer = None
         self._used_ids = None
 
@@ -63,11 +58,7 @@
 
         # Path sampling parameters
         self.path_hop_length = self.config["path_hop_length"]
-<<<<<<< HEAD
-
-=======
         assert self.path_hop_length % 2 == 1, "Path hop length must be odd"
->>>>>>> 2a9d338f
         self.max_paths_per_user = self.config["MAX_PATHS_PER_USER"]
 
         path_sample_args = self.config["path_sample_args"]
@@ -227,7 +218,6 @@
 
         return tokenized_kg
 
-<<<<<<< HEAD
     def tokenize_path_dataset(self, phase="train"):
         """Tokenize the path dataset.
 
@@ -256,8 +246,6 @@
             tokenized_dataset = DatasetDict({phase: tokenized_dataset})
             self._tokenized_dataset = tokenized_dataset
 
-=======
->>>>>>> 2a9d338f
     def generate_user_path_dataset(self, used_ids):
         """Generate path dataset by sampling paths from the knowledge graph.
 
