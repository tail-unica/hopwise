# @Time   : 2020/9/3
# @Author : Yupeng Hou
# @Email  : houyupeng@ruc.edu.cn

# UPDATE:
# @Time   : 2020/10/16, 2020/9/15, 2020/10/25, 2022/7/10
# @Author : Yupeng Hou, Xingyu Pan, Yushuo Chen, Lanling Xu
# @Email  : houyupeng@ruc.edu.cn, panxy@ruc.edu.cn, chenyushuo@ruc.edu.cn, xulanling_sherry@163.com

"""hopwise.data.kg_dataset
   hopwise.data.user_item_kg_dataset
##########################
"""

import copy
import os
import sys
from collections import Counter

import numpy as np
import pandas as pd
import torch
from scipy.sparse import coo_matrix
from tqdm import tqdm

from hopwise.data.dataset import Dataset
from hopwise.data.interaction import Interaction
from hopwise.utils import FeatureSource, FeatureType, set_color
from hopwise.utils.enum_type import KnowledgeEvaluationType
from hopwise.utils.url import decide_download, download_url, extract_zip


class KnowledgeBasedDataset(Dataset):
    """:class:`KnowledgeBasedDataset` is based on :class:`~hopwise.data.dataset.dataset.Dataset`,
    and load ``.kg`` and ``.link`` additionally.

    Entities are remapped together with ``item_id`` specially.
    All entities are remapped into three consecutive ID sections.

    - virtual entities that only exist in interaction data.
    - entities that exist both in interaction data and kg triplets.
    - entities only exist in kg triplets.

    It also provides several interfaces to transfer ``.kg`` features into coo sparse matrix,
    csr sparse matrix, :class:`DGL.Graph` or :class:`PyG.Data`.

    Attributes:
        head_entity_field (str): The same as ``config['HEAD_ENTITY_ID_FIELD']``.

        tail_entity_field (str): The same as ``config['TAIL_ENTITY_ID_FIELD']``.

        relation_field (str): The same as ``config['RELATION_ID_FIELD']``.

        entity_field (str): The same as ``config['ENTITY_ID_FIELD']``.

        kg_feat (pandas.DataFrame): Internal data structure stores the kg triplets.
            It's loaded from file ``.kg``.

        item2entity (dict): Dict maps ``item_id`` to ``entity``,
            which is loaded from  file ``.link``.

        entity2item (dict): Dict maps ``entity`` to ``item_id``,
            which is loaded from  file ``.link``.

    Note:
        :attr:`entity_field` doesn't exist exactly. It's only a symbol,
        representing entity features.

        :attr:`ui_relation` is a special relation token, which is used to represent
        the interaction relation between users and items.
    """

    def __init__(self, config):
        super().__init__(config)
        self.tail_field = None
        self.G = None
        self.kg_relation = None

    def _get_field_from_config(self):
        super()._get_field_from_config()
        self.head_entity_field = self.config["HEAD_ENTITY_ID_FIELD"]
        self.tail_entity_field = self.config["TAIL_ENTITY_ID_FIELD"]
        self.relation_field = self.config["RELATION_ID_FIELD"]
        self.entity_field = self.config["ENTITY_ID_FIELD"]
        self.kg_reverse_r = self.config["kg_reverse_r"]
        self.ui_relation = self.config["ui_relation"]
        self.entity_kg_num_interval = self.config["entity_kg_num_interval"]
        self.relation_kg_num_interval = self.config["relation_kg_num_interval"]
        self._check_field("head_entity_field", "tail_entity_field", "relation_field", "entity_field")
        self.set_field_property(self.entity_field, FeatureType.TOKEN, FeatureSource.KG, 1)

        self.logger.debug(set_color("relation_field", "blue") + f": {self.relation_field}")
        self.logger.debug(set_color("entity_field", "blue") + f": {self.entity_field}")

    def _data_filtering(self):
        super()._data_filtering()
        self._filter_kg_by_triple_num()
        self._filter_link()

    def _filter_kg_by_triple_num(self):
        """Filter by number of triples.

        The interval of the number of triples can be set, and only entities/relations
        whose number of triples is in the specified interval can be retained.
        See :doc:`../user_guide/data/data_args` for detail arg setting.

        Note:
            Lower bound of the interval is also called k-core filtering, which means this method
            will filter loops until all the entities and relations has at least k triples.
        """
        entity_kg_num_interval = self._parse_intervals_str(self.config["entity_kg_num_interval"])
        relation_kg_num_interval = self._parse_intervals_str(self.config["relation_kg_num_interval"])

        if entity_kg_num_interval is None and relation_kg_num_interval is None:
            return

        entity_kg_num = Counter()
        if entity_kg_num_interval:
            head_entity_kg_num = Counter(self.kg_feat[self.head_entity_field].values)
            tail_entity_kg_num = Counter(self.kg_feat[self.tail_entity_field].values)

            self.head_entity_kg_num = head_entity_kg_num
            entity_kg_num = head_entity_kg_num + tail_entity_kg_num
        self.entity_kg_num = entity_kg_num
        relation_kg_num = Counter(self.kg_feat[self.relation_field].values) if relation_kg_num_interval else Counter()

        while True:
            ban_head_entities = self._get_illegal_ids_by_inter_num(
                field=self.head_entity_field,
                feat=None,
                inter_num=entity_kg_num,
                inter_interval=entity_kg_num_interval,
            )
            ban_tail_entities = self._get_illegal_ids_by_inter_num(
                field=self.tail_entity_field,
                feat=None,
                inter_num=entity_kg_num,
                inter_interval=entity_kg_num_interval,
            )
            ban_entities = ban_head_entities | ban_tail_entities
            ban_relations = self._get_illegal_ids_by_inter_num(
                field=self.relation_field,
                feat=None,
                inter_num=relation_kg_num,
                inter_interval=relation_kg_num_interval,
            )
            if len(ban_entities) == 0 and len(ban_relations) == 0:
                break

            dropped_kg = pd.Series(False, index=self.kg_feat.index)
            head_entity_kg = self.kg_feat[self.head_entity_field]
            tail_entity_kg = self.kg_feat[self.tail_entity_field]
            relation_kg = self.kg_feat[self.relation_field]
            dropped_kg |= head_entity_kg.isin(ban_entities)
            dropped_kg |= tail_entity_kg.isin(ban_entities)
            dropped_kg |= relation_kg.isin(ban_relations)

            entity_kg_num -= Counter(head_entity_kg[dropped_kg].values)
            entity_kg_num -= Counter(tail_entity_kg[dropped_kg].values)
            relation_kg_num -= Counter(relation_kg[dropped_kg].values)

            dropped_index = self.kg_feat.index[dropped_kg]
            self.logger.debug(f"[{len(dropped_index)}] dropped triples.")
            self.kg_feat.drop(dropped_index, inplace=True)

    def build(self):
        """Processing dataset according to evaluation setting, including Group, Order and Split.
        See :class:`~hopwise.config.eval_setting.EvalSetting` for details.

        Returns:
            list: List of built :class:`Dataset`.
        """
        self._change_feat_format()

        if self.benchmark_filename_list is not None:
            self._drop_unused_col()
            cumsum = list(np.cumsum(self.file_size_list))
            datasets = [self.copy(self.inter_feat[start:end]) for start, end in zip([0] + cumsum[:-1], cumsum)]
            return datasets

        # ordering
        ordering_args = self.config["eval_args"]["order"]
        if ordering_args == "RO":
            self.shuffle()
        elif ordering_args == "TO":
            self.sort(by=self.time_field)
        else:
            raise NotImplementedError("The ordering_method [{ordering_args}] has not been implemented.")

        # splitting & grouping
        split_args = self.config["eval_args"]["split"]
        eval_lp_args = self.config["eval_lp_args"]

        if eval_lp_args is not None and eval_lp_args["knowledge_split"] is not None:
            knowledge_split_args = eval_lp_args["knowledge_split"]
            print("Splitting the knowledge graph")
            if not isinstance(knowledge_split_args, dict):
                raise ValueError(f"The knowledge_split_args [{knowledge_split_args}] should be a dict.")
            else:
                knowledge_split_mode = list(knowledge_split_args.keys())[0]
                assert len(knowledge_split_args.keys()) == 1
                knowledge_group_by = eval_lp_args["knowledge_group_by"]
        else:
            knowledge_split_mode = None
            knowledge_group_by = None

        # split_args is for interaction data
        if split_args is None:
            raise ValueError("The split_args in eval_args should not be None.")
        if not isinstance(split_args, dict):
            raise ValueError(f"The split_args [{split_args}] should be a dict.")

        split_mode = list(split_args.keys())[0]

        assert len(split_args.keys()) == 1

        group_by = self.config["eval_args"]["group_by"]

        datasets = dict()

        if knowledge_split_mode == "RS":
            # Manage knowledge graph split
            if not isinstance(knowledge_split_args["RS"], list):
                raise ValueError(
                    f'The value of "RS" in knowledge_split_args [{knowledge_split_args}] should be a list.'
                )
            if knowledge_group_by is None:
                datasets[KnowledgeEvaluationType.LP] = self.split_by_ratio(
                    knowledge_split_args["RS"],
                    data={"data": self.kg_feat, "name": KnowledgeEvaluationType.LP},
                    group_by=None,
                )
            elif knowledge_group_by == "head":
                datasets[KnowledgeEvaluationType.LP] = self.split_by_ratio(
                    knowledge_split_args["RS"],
                    data={"data": self.kg_feat, "name": "kg"},
                    group_by=self.head_entity_field,
                )
            elif knowledge_group_by == "tail":
                datasets[KnowledgeEvaluationType.LP] = self.split_by_ratio(
                    knowledge_split_args["RS"],
                    data={"data": self.kg_feat, "name": KnowledgeEvaluationType.LP},
                    group_by=self.tail_entity_field,
                )
            elif knowledge_group_by == "relation":
                datasets[KnowledgeEvaluationType.LP] = self.split_by_ratio(
                    knowledge_split_args["RS"],
                    data={"data": self.kg_feat, "name": KnowledgeEvaluationType.LP},
                    group_by=self.relation_field,
                )
            else:
                raise NotImplementedError(f"The knowledge grouping method [{group_by}] has not been implemented.")

        if split_mode == "RS":
            # Manage interaction split
            if not isinstance(split_args["RS"], list):
                raise ValueError(f'The value of "RS" in split_args [{split_args}] should be a list.')
            if group_by is None:
                datasets[KnowledgeEvaluationType.REC] = self.split_by_ratio(
                    split_args["RS"],
                    data={"data": self.inter_feat, "name": KnowledgeEvaluationType.REC},
                    group_by=None,
                )
            elif group_by.lower() == "user":
                datasets[KnowledgeEvaluationType.REC] = self.split_by_ratio(
                    split_args["RS"],
                    data={"data": self.inter_feat, "name": KnowledgeEvaluationType.REC},
                    group_by=self.uid_field,
                )
            else:
                raise NotImplementedError(f"The grouping method [{group_by}] has not been implemented.")
        elif split_mode == "LS":
            datasets[KnowledgeEvaluationType.REC] = self.leave_one_out(
                group_by=self.uid_field, leave_one_mode=split_args["LS"]
            )
        else:
            raise NotImplementedError(f"The splitting_method [{split_mode}] has not been implemented.")

        return datasets[KnowledgeEvaluationType.REC] if KnowledgeEvaluationType.LP not in datasets else datasets

    def copy(self, new_inter_feat, data_type=KnowledgeEvaluationType.REC):
        """Given a new interaction feature, return a new :class:`Dataset` object,
        whose interaction feature is updated with ``new_inter_feat``, and all the other attributes the same.

        Args:
            new_inter_feat (Interaction): The new interaction feature need to be updated.

        Returns:
            :class:`~Dataset`: the new :class:`~Dataset` object, whose interaction feature has been updated.
        """
        nxt = copy.copy(self)
        if data_type == KnowledgeEvaluationType.REC:
            nxt.inter_feat = new_inter_feat
        else:
            nxt.kg_feat = new_inter_feat
        return nxt

    def split_by_ratio(self, ratios, data, group_by=None):
        """Split interaction records by ratios.

        Args:
            ratios (list): List of split ratios. No need to be normalized.
            group_by (str, optional): Field name that interaction records should grouped by before splitting.
                Defaults to ``None``

        Returns:
            list: List of :class:`~Dataset`, whose interaction features has been split.

        Note:
            Other than the first one, each part is rounded down.
        """

        self.logger.debug(f"split {data['name']} by ratios [{ratios}], group_by=[{group_by}]")
        data_type = data["name"]
        data = data["data"]

        tot_ratio = sum(ratios)
        ratios = [_ / tot_ratio for _ in ratios]
        if group_by is None:
            split_ids = self._calcu_split_ids(tot=len(data), ratios=ratios)
            next_index = [range(start, end) for start, end in zip([0] + split_ids, split_ids + [len(data)])]

        else:
            grouped_data_feat_index = self._grouped_index(data[group_by].numpy())
            next_index = [[] for _ in range(len(ratios))]
            for grouped_index in grouped_data_feat_index:
                tot_cnt = len(grouped_index)
                split_ids = self._calcu_split_ids(tot=tot_cnt, ratios=ratios)
                for index, start, end in zip(next_index, [0] + split_ids, split_ids + [tot_cnt]):
                    index.extend(grouped_index[start:end])

        self._drop_unused_col()
        next_df = [data[index] for index in next_index]
        next_ds = [self.copy(split, data_type) for split in next_df]

        if data_type == KnowledgeEvaluationType.LP:
            # self.kg_feat now have only train data, to prevent data leakage
            self.kg_feat = next_df[0]
        return next_ds

    @property
    def tail_num(self):
        """Get the number of different tokens of ``self.tail_entity_field``.

        Returns:
            int: Number of different tokens of ``self.tail_entity_field``.
        """
        self._check_field("tail_entity_field")
        return self.num(self.tail_entity_field)

    def get_tail_feature(self):
        """Returns:
        Interaction: tails features
        """

        if self.tail_feat is None:
            self._check_field("tail_entity_field")
            return Interaction({self.tail_entity_field: torch.arange(self.tail_num)})
        else:
            return self.tail_feat

    def _filter_link(self):
        """Filter rows of :attr:`item2entity` and :attr:`entity2item`,
        whose ``entity_id`` doesn't occur in kg triplets and
        ``item_id`` doesn't occur in interaction records.
        """
        item_tokens = self._get_rec_item_token()
        ent_tokens = self._get_entity_token()
        illegal_item = set()
        illegal_ent = set()
        for item in self.item2entity:
            ent = self.item2entity[item]
            if item not in item_tokens or ent not in ent_tokens:
                illegal_item.add(item)
                illegal_ent.add(ent)
        for item in illegal_item:
            del self.item2entity[item]
        for ent in illegal_ent:
            del self.entity2item[ent]
        remained_inter = pd.Series(True, index=self.inter_feat.index)
        remained_inter &= self.inter_feat[self.iid_field].isin(self.item2entity.keys())
        self.inter_feat.drop(self.inter_feat.index[~remained_inter], inplace=True)

    def _download(self):
        super()._download()

        url = self._get_download_url("kg_url", allow_none=True)
        if url is None:
            return
        self.logger.info(f"Prepare to download linked knowledge graph from [{url}].")

        if decide_download(url):
            # No need to create dir, as `super()._download()` has created one.
            path = download_url(url, self.dataset_path)
            extract_zip(path, self.dataset_path)
            os.unlink(path)
            self.logger.info(
                f"\nLinked KG for [{self.dataset_name}] requires additional conversion "
                f"to atomic files (.kg and .link).\n"
                f"Please refer to https://github.com/RUCAIBox/RecSysDatasets/tree/master/conversion_tools#knowledge-aware-datasets "  # noqa: E501
                f"for detailed instructions.\n"
                f"You can run hopwise after the conversion, see you soon."
            )
            sys.exit(0)
        else:
            self.logger.info("Stop download.")
            sys.exit(-1)

    def _load_data(self, token, dataset_path):
        super()._load_data(token, dataset_path)
        self.kg_feat = self._load_kg(self.dataset_name, self.dataset_path)
        self.tail_feat = None
        self.item2entity, self.entity2item = self._load_link(self.dataset_name, self.dataset_path)

    def __str__(self):
        info = [
            super().__str__(),
            f"The number of entities: {self.entity_num}",
            f"The number of relations: {self.relation_num}",
            f"The number of triples: {len(self.kg_feat)}",
            f"The number of items that have been linked to KG: {len(self.item2entity)}",
        ]  # yapf: disable
        return "\n".join(info)

    def _build_feat_name_list(self):
        feat_name_list = super()._build_feat_name_list()
        if self.kg_feat is not None:
            feat_name_list.append("kg_feat")
        return feat_name_list

    def _load_kg(self, token, dataset_path):
        self.logger.debug(set_color(f"Loading kg from [{dataset_path}].", "green"))
        kg_path = os.path.join(dataset_path, f"{token}.kg")
        if not os.path.isfile(kg_path):
            raise ValueError(f"[{token}.kg] not found in [{dataset_path}].")
        df = self._load_feat(kg_path, FeatureSource.KG)
        self._check_kg(df)
        return df

    def _check_kg(self, kg):
        kg_warn_message = "kg data requires field [{}]"
        assert self.head_entity_field in kg, kg_warn_message.format(self.head_entity_field)
        assert self.tail_entity_field in kg, kg_warn_message.format(self.tail_entity_field)
        assert self.relation_field in kg, kg_warn_message.format(self.relation_field)

    def _load_link(self, token, dataset_path):
        self.logger.debug(set_color(f"Loading link from [{dataset_path}].", "green"))
        link_path = os.path.join(dataset_path, f"{token}.link")
        if not os.path.isfile(link_path):
            raise ValueError(f"[{token}.link] not found in [{dataset_path}].")
        df = self._load_feat(link_path, "link")
        self._check_link(df)

        item2entity, entity2item = {}, {}
        for item_id, entity_id in zip(df[self.iid_field].values, df[self.entity_field].values):
            item2entity[item_id] = entity_id
            entity2item[entity_id] = item_id
        return item2entity, entity2item

    def _check_link(self, link):
        link_warn_message = "link data requires field [{}]"
        assert self.entity_field in link, link_warn_message.format(self.entity_field)
        assert self.iid_field in link, link_warn_message.format(self.iid_field)

    def _init_alias(self):
        """Add :attr:`alias_of_entity_id`, :attr:`alias_of_relation_id` and update :attr:`_rest_fields`."""
        self._set_alias("entity_id", [self.head_entity_field, self.tail_entity_field])
        self._set_alias("relation_id", [self.relation_field])

        super()._init_alias()

        self._rest_fields = np.setdiff1d(self._rest_fields, [self.entity_field], assume_unique=True)

    def _get_rec_item_token(self):
        """Get set of entity tokens from fields in ``rec`` level."""
        remap_list = self._get_remap_list(self.alias["item_id"])
        tokens, _ = self._concat_remaped_tokens(remap_list)
        return set(tokens)

    def _get_entity_token(self):
        """Get set of entity tokens from fields in ``ent`` level."""
        remap_list = self._get_remap_list(self.alias["entity_id"])
        tokens, _ = self._concat_remaped_tokens(remap_list)
        return set(tokens)

    def _reset_ent_remapID(self, field, idmap, id2token, token2id):
        self.field2id_token[field] = id2token
        self.field2token_id[field] = token2id
        for feat in self.field2feats(field):
            ftype = self.field2type[field]
            if ftype == FeatureType.TOKEN:
                old_idx = feat[field].values
            else:
                old_idx = feat[field].agg(np.concatenate)

            new_idx = idmap[old_idx]

            if ftype == FeatureType.TOKEN:
                feat[field] = new_idx
            else:
                split_point = np.cumsum(feat[field].agg(len))[:-1]
                feat[field] = np.split(new_idx, split_point)

    def _merge_item_and_entity(self):
        """Merge item-id and entity-id into the same id-space."""
        item_token = self.field2id_token[self.iid_field]
        entity_token = self.field2id_token[self.head_entity_field]
        item_num = len(item_token)
        link_num = len(self.item2entity)
        entity_num = len(entity_token)

        # reset item id
        item_priority = np.array([token in self.item2entity for token in item_token])
        item_order = np.argsort(item_priority, kind="stable")
        item_id_map = np.zeros_like(item_order)
        item_id_map[item_order] = np.arange(item_num)
        new_item_id2token = item_token[item_order]
        new_item_token2id = {t: i for i, t in enumerate(new_item_id2token)}
        for field in self.alias["item_id"]:
            self._reset_ent_remapID(field, item_id_map, new_item_id2token, new_item_token2id)

        # reset entity id
        entity_priority = np.array([token != "[PAD]" and token not in self.entity2item for token in entity_token])
        entity_order = np.argsort(entity_priority, kind="stable")
        entity_id_map = np.zeros_like(entity_order)
        for i in entity_order[1 : link_num + 1]:
            entity_id_map[i] = new_item_token2id[self.entity2item[entity_token[i]]]
        entity_id_map[entity_order[link_num + 1 :]] = np.arange(item_num, item_num + entity_num - link_num - 1)
        new_entity_id2token = np.concatenate([new_item_id2token, entity_token[entity_order[link_num + 1 :]]])
        for i in range(item_num - link_num, item_num):
            new_entity_id2token[i] = self.item2entity[new_entity_id2token[i]]
        new_entity_token2id = {t: i for i, t in enumerate(new_entity_id2token)}
        for field in self.alias["entity_id"]:
            self._reset_ent_remapID(field, entity_id_map, new_entity_id2token, new_entity_token2id)
        self.field2id_token[self.entity_field] = new_entity_id2token
        self.field2token_id[self.entity_field] = new_entity_token2id

    def _add_auxiliary_relation(self):
        """Add auxiliary relations in ``self.relation_field``."""
        if self.kg_reverse_r:
            # '0' is used for padding, so the number needs to be reduced by one
            original_rel_num = len(self.field2id_token[self.relation_field]) - 1
            original_hids = self.kg_feat[self.head_entity_field]
            original_tids = self.kg_feat[self.tail_entity_field]
            original_rels = self.kg_feat[self.relation_field]

            # Internal id gap of a relation and its reverse edge is original relation num
            reverse_rels = original_rels + original_rel_num

            # Add mapping for internal and external ID of relations
            for i in range(1, original_rel_num + 1):
                original_token = self.field2id_token[self.relation_field][i]
                reverse_token = original_token + "_r"
                self.field2token_id[self.relation_field][reverse_token] = i + original_rel_num
                self.field2id_token[self.relation_field] = np.append(
                    self.field2id_token[self.relation_field], reverse_token
                )

            # Update knowledge graph triples with reverse relations
            reverse_kg_data = {
                self.head_entity_field: original_tids,
                self.relation_field: reverse_rels,
                self.tail_entity_field: original_hids,
            }
            reverse_kg_feat = pd.DataFrame(reverse_kg_data)
            self.kg_feat = pd.concat([self.kg_feat, reverse_kg_feat])

        # Add UI-relation pairs in the relation field
        if self.ui_relation not in self.field2token_id[self.relation_field]:
            kg_rel_num = len(self.field2id_token[self.relation_field])
            self.field2token_id[self.relation_field][self.ui_relation] = kg_rel_num
            self.field2id_token[self.relation_field] = np.append(
                self.field2id_token[self.relation_field], self.ui_relation
            )

    def _remap_ID_all(self):
        super()._remap_ID_all()
        self._merge_item_and_entity()
        self._add_auxiliary_relation()

    @property
    def relation_num(self):
        """Get the number of different tokens of ``self.relation_field``.

        Returns:
            int: Number of different tokens of ``self.relation_field``.
        """
        return self.num(self.relation_field)

    @property
    def entity_num(self):
        """Get the number of different tokens of entities, including virtual entities.

        Returns:
            int: Number of different tokens of entities, including virtual entities.
        """
        return self.num(self.entity_field)

    @property
    def head_entities(self):
        """Returns:
        numpy.ndarray: List of head entities of kg triplets.
        """
        return self.kg_feat[self.head_entity_field].numpy()

    @property
    def tail_entities(self):
        """Returns:
        numpy.ndarray: List of tail entities of kg triplets.
        """
        return self.kg_feat[self.tail_entity_field].numpy()

    @property
    def relations(self):
        """Returns:
        numpy.ndarray: List of relations of kg triplets.
        """
        return self.kg_feat[self.relation_field].numpy()

    @property
    def entities(self):
        """Returns:
        numpy.ndarray: List of entity id, including virtual entities.
        """
        return np.arange(self.entity_num)

    def ckg_dict_graph(self):
        G = GraphDict(self, self.ui_relation, self.kg_feat, self.inter_feat)
        self.G = G
        self.kg_relation = G.kg_relation

        return self.G, self.kg_relation

    def kg_graph(self, form="coo", value_field=None):
        """Get graph or sparse matrix that describe relations between entities.

        For an edge of <src, tgt>, ``graph[src, tgt] = 1`` if ``value_field`` is ``None``,
        else ``graph[src, tgt] = self.kg_feat[value_field][src, tgt]``.

        Currently, we support graph in `DGL`_ and `PyG`_,
        and two type of sparse matrices, ``coo`` and ``csr``.

        Args:
            form (str, optional): Format of sparse matrix, or library of graph data structure.
                Defaults to ``coo``.
            value_field (str, optional): edge attributes of graph, or data of sparse matrix,
                Defaults to ``None``.

        Returns:
            Graph / Sparse matrix of kg triplets.

        .. _DGL:
            https://www.dgl.ai/

        .. _PyG:
            https://github.com/rusty1s/pytorch_geometric
        """
        args = [
            self.kg_feat,
            self.head_entity_field,
            self.tail_entity_field,
            form,
            value_field,
        ]
        if form in ["coo", "csr"]:
            return self._create_sparse_matrix(*args)
        elif form in ["dgl", "pyg"]:
            return self._create_graph(*args)
        else:
            raise NotImplementedError("kg graph format [{}] has not been implemented.")

    def _create_ckg_source_target(self, form="numpy"):
        """Create base collaborative knowledge graph.

        Args:
            form (str, optional): The format of the returned graph source and target.
            Defaults to ``numpy``.
        """
        user_num = self.user_num

        if form == "numpy":
            hids = self.head_entities + user_num
            tids = self.tail_entities + user_num

            uids = self.inter_feat[self.uid_field].numpy()
            iids = self.inter_feat[self.iid_field].numpy() + user_num

            src = np.concatenate([uids, iids, hids])
            tgt = np.concatenate([iids, uids, tids])
        elif form == "torch":
            kg_tensor = self.kg_feat
            inter_tensor = self.inter_feat

            hids = kg_tensor[self.head_entity_field] + user_num
            tids = kg_tensor[self.tail_entity_field] + user_num

            uids = inter_tensor[self.uid_field]
            iids = inter_tensor[self.iid_field] + user_num

            src = torch.cat([uids, iids, hids])
            tgt = torch.cat([iids, uids, tids])
        else:
            raise NotImplementedError(f"form [{form}] has not been implemented.")

        return src, tgt

    def _create_ckg_sparse_matrix(self, form="coo", show_relation=False):
        src, tgt = self._create_ckg_source_target(form="numpy")

        ui_rel_num = self.inter_num
        ui_rel_id = self.relation_num - 1
        assert self.field2id_token[self.relation_field][ui_rel_id] == self.ui_relation

        if not show_relation:
            data = np.ones(len(src))
        else:
            kg_rel = self.kg_feat[self.relation_field].numpy()
            ui_rel = np.full(2 * ui_rel_num, ui_rel_id, dtype=kg_rel.dtype)
            data = np.concatenate([ui_rel, kg_rel])
        node_num = self.entity_num + self.user_num
        mat = coo_matrix((data, (src, tgt)), shape=(node_num, node_num))
        if form == "coo":
            return mat
        elif form == "csr":
            return mat.tocsr()
        else:
            raise NotImplementedError(f"Sparse matrix format [{form}] has not been implemented.")

    def _create_ckg_graph(self, form="dgl", show_relation=False):
        src, tgt = self._create_ckg_source_target(form="torch")

        if show_relation:
            ui_rel_num = len(self.inter_feat)

            ui_rel_id = self.field2token_id[self.relation_field][self.ui_relation]

            kg_rel = self.kg_feat[self.relation_field]
            ui_rel = torch.full((2 * ui_rel_num,), ui_rel_id, dtype=kg_rel.dtype)
            edge = torch.cat([ui_rel, kg_rel])

        if form == "dgl":
            import dgl

            graph = dgl.graph((src, tgt))
            if show_relation:
                graph.edata[self.relation_field] = edge
            return graph
        elif form == "pyg":
            from torch_geometric.data import Data

            edge_attr = edge if show_relation else None
            graph = Data(edge_index=torch.stack([src, tgt]), edge_attr=edge_attr)
            return graph
        else:
            raise NotImplementedError(f"Graph format [{form}] has not been implemented.")

    def _create_ckg_igraph(self, show_relation=False, directed=True):
        import igraph as ig

        vertex_type_attrs = np.concatenate(
            [
                [self.uid_field] * self.user_num,
                [self.iid_field] * self.item_num,
                [self.entity_field] * (self.entity_num - self.item_num),
            ],
            axis=0,
        )
        if show_relation:
            n_ui_relations = self.inter_num * 2 if directed else self.inter_num
            edge_type_attrs = np.concatenate(
                [[self.ui_relation] * n_ui_relations, self.field2id_token[self.relation_field][self.relations]], axis=0
            )
        else:
            edge_type_attrs = None

        if directed:
            src, tgt = self._create_ckg_source_target(form="numpy")
        else:
            user_num = self.user_num
            hids = self.head_entities + user_num
            tids = self.tail_entities + user_num

            uids = self.inter_feat[self.uid_field].numpy()
            iids = self.inter_feat[self.iid_field].numpy() + user_num

            src = np.concatenate([uids, hids])
            tgt = np.concatenate([iids, tids])

        tuple_graph = list(zip(src, tgt))
        ig_graph = ig.Graph(
            edges=tuple_graph,
            vertex_attrs={"type": vertex_type_attrs},
            edge_attrs={"type": edge_type_attrs} if show_relation else None,
            directed=directed,
        )

        return ig_graph

    def ckg_graph(self, form="coo", value_field=None):
        """Get graph or sparse matrix that describe relations of CKG,
        which combines interactions and kg triplets into the same graph.

        Item ids and entity ids are added by ``user_num`` temporally.

        For an edge of <src, tgt>, ``graph[src, tgt] = 1`` if ``value_field`` is ``None``,
        else ``graph[src, tgt] = self.kg_feat[self.relation_field][src, tgt]``
        or ``graph[src, tgt] = self.ui_relation``.

        Currently, we support graph in `DGL`_, `PyG`_, and `igraph`_,
        two type of sparse matrices, ``coo`` and ``csr``.

        Args:
            form (str, optional): Format of sparse matrix, or library of graph data structure.
                Defaults to ``coo``.
            value_field (str, optional): ``self.relation_field`` or ``None``,
                Defaults to ``None``.

        Returns:
            Graph / Sparse matrix of kg triplets.

        .. _DGL:
            https://www.dgl.ai/

        .. _PyG:
            https://github.com/rusty1s/pytorch_geometric

        .. _igraph:
            https://python.igraph.org/en/stable/
        """
        if value_field is not None and value_field != self.relation_field:
            raise ValueError(f"Value_field [{value_field}] can only be [{self.relation_field}] in ckg_graph.")
        show_relation = value_field is not None

        if form in ["coo", "csr"]:
            return self._create_ckg_sparse_matrix(form, show_relation)
        elif form in ["dgl", "pyg"]:
            return self._create_ckg_graph(form, show_relation)
        elif form == "igraph":
            return self._create_ckg_igraph(show_relation)
        else:
            raise NotImplementedError("ckg graph format [{}] has not been implemented.")

    def _create_hetero_ckg_graph(self, form="dgl", directed=False):
        """DGL expects each node type to be in the range [0, num_nodes_dict[ntype])."""
        import dgl

        item_num = self.item_num
        inter_tensor = self.inter_feat
        kg_tensor = self.kg_feat

        uids = inter_tensor[self.uid_field]
        iids = inter_tensor[self.iid_field]

        graph_data = {(self.uid_field, self.ui_relation, self.iid_field): (uids, iids)}
        if not directed:
            graph_data[(self.iid_field, self.ui_relation, self.uid_field)] = (iids, uids)

        hids = kg_tensor[self.head_entity_field]
        tids = kg_tensor[self.tail_entity_field]
        kg_rel = kg_tensor[self.relation_field]
        entity_token = self.field2id_token[self.entity_field]
        entities_not_items_mask = np.array(
            [token != "[PAD]" and token not in self.entity2item for token in entity_token]
        )
        for rel, rel_id in self.field2token_id[self.relation_field].items():
            if rel in ["[PAD]", self.ui_relation]:
                continue

            rel_mask = kg_rel == rel_id
            rel_hids = hids[rel_mask]
            rel_tids = tids[rel_mask]

            rel_hids_ents = np.take(entities_not_items_mask, rel_hids)
            rel_tids_ents = np.take(entities_not_items_mask, rel_tids)

            # Entity-entity links
            entity_entity_links = np.logical_and(rel_hids_ents, rel_tids_ents)
            if entity_entity_links.any():
                ee_hids = rel_hids[entity_entity_links] - item_num
                ee_tids = rel_tids[entity_entity_links] - item_num
                graph_data[(self.entity_field, rel, self.entity_field)] = (ee_hids, ee_tids)

            # Entity-item links
            entity_item_links = np.logical_and(rel_hids_ents, ~rel_tids_ents)
            if entity_item_links.any():
                ei_hids = rel_hids[entity_item_links] - item_num
                ei_tids = rel_tids[entity_item_links]
                graph_data[(self.entity_field, rel, self.iid_field)] = (ei_hids, ei_tids)

            # Item-entity links
            item_entity_links = np.logical_and(~rel_hids_ents, rel_tids_ents)
            if item_entity_links.any():
                ie_hids = rel_hids[item_entity_links]
                ie_tids = rel_tids[item_entity_links] - item_num
                graph_data[(self.iid_field, rel, self.entity_field)] = (ie_hids, ie_tids)

            # Item-item links
            item_item_links = np.logical_and(~rel_hids_ents, ~rel_tids_ents)
            if item_item_links.any():
                ii_hids = rel_hids[item_item_links]
                ii_tids = rel_tids[item_item_links]
                graph_data[(self.iid_field, rel, self.iid_field)] = (ii_hids, ii_tids)

        num_nodes_dict = {
            self.uid_field: self.user_num,
            self.iid_field: item_num,
            self.entity_field: self.entity_num - item_num,
        }
        graph = dgl.heterograph(graph_data, num_nodes_dict=num_nodes_dict)

        return graph

    def ckg_hetero_graph(self, form="dgl", directed=False):
        """Get heterogeneous graph that describes relations of CKG,
        which does not only combine interactions and kg triplets into the same graph,
        but it also enable metapath-based random walks.

        Item ids and entity ids are added by ``user_num`` temporally.

        Currently, we support graph in `DGL`_.

        Args:
            form (str, optional): Format of sparse matrix, or library of graph data structure.
                Defaults to ``dgl``.
            directed (bool, optional): Whether the graph is directed or not.
                Defaults to ``False``.

        Returns:
            Heterogeneous graph.

        .. _DGL:
            https://www.dgl.ai/
        """

        if form in ["dgl"]:
            return self._create_hetero_ckg_graph(form, directed=directed)
        else:
            raise NotImplementedError("ckg hetero graph format [{}] has not been implemented.")


<<<<<<< HEAD
class UserItemKnowledgeBasedDataset(KnowledgeBasedDataset):
    """:class:`UserItemKnowledgeBasedDataset` is based on :class:`~hopwise.data.dataset.dataset.KnowledgeBasedDataset`,
    and load ``.kg`` and ``.user_link`` and ``.item_link`` additionally.

    Entities are remapped together with ``user_id`` and ``item_id`` specially.
    All entities are remapped into three consecutive ID sections.

    - virtual entities that only exist in interaction data.
    - entities that exist both in interaction data and kg triplets.
    - entities only exist in kg triplets.

    It also provides several interfaces to transfer ``.kg`` features into coo sparse matrix,
    csr sparse matrix, :class:`DGL.Graph` or :class:`PyG.Data`.

    Attributes:
        head_entity_field (str): The same as ``config['HEAD_ENTITY_ID_FIELD']``.

        tail_entity_field (str): The same as ``config['TAIL_ENTITY_ID_FIELD']``.

        relation_field (str): The same as ``config['RELATION_ID_FIELD']``.

        entity_field (str): The same as ``config['ENTITY_ID_FIELD']``.

        kg_feat (pandas.DataFrame): Internal data structure stores the kg triplets.
            It's loaded from file ``.kg``.

        user2entity (dict): Dict maps ``user_id`` to ``entity``,
            which is loaded from  file ``.user_link``.

        entity2user (dict): Dict maps ``entity`` to ``user_id``,
            which is loaded from  file ``.user_link``.

        item2entity (dict): Dict maps ``item_id`` to ``entity``,
            which is loaded from  file ``.item_link``.

        entity2item (dict): Dict maps ``entity`` to ``item_id``,
            which is loaded from  file ``.item_link``.

    Note:
        :attr:`entity_field` doesn't exist exactly. It's only a symbol,
        representing entity features.

        :attr:`ui_relation` is a special relation token, which is used to represent
        the interaction relation between users and items.
    """

    def _filter_link(self):
        """Filter rows of :attr:`item2entity` and :attr:`entity2item`,
        whose ``entity_id`` doesn't occur in kg triplets and
        ``item_id`` doesn't occur in interaction records.
        Extended to also filter rows of :attr:`user2entity` and :attr:`entity2user`,
        whose ``entity_id`` doesn't occur in kg triplets and
        ``user_id`` doesn't occur in interaction records.
        """
        item_tokens = self._get_rec_token("item_id")
        user_tokens = self._get_rec_token("user_id")
        ent_tokens = self._get_entity_token()

        illegal_item = set()
        illegal_item_ent = set()
        for item in self.item2entity:
            ent = self.item2entity[item]
            if item not in item_tokens or ent not in ent_tokens:
                illegal_item.add(item)
                illegal_item_ent.add(ent)
        for item in illegal_item:
            del self.item2entity[item]
        for ent in illegal_item_ent:
            del self.entity2item[ent]

        remained_inter = pd.Series(True, index=self.inter_feat.index)
        remained_inter &= self.inter_feat[self.iid_field].isin(self.item2entity.keys())

        illegal_user = set()
        illegal_user_ent = set()
        for user in self.user2entity:
            ent = self.user2entity[user]
            if user not in user_tokens or ent not in ent_tokens:
                illegal_user.add(user)
                illegal_user_ent.add(ent)
        for user in illegal_user:
            del self.user2entity[user]
        for ent in illegal_user_ent:
            del self.entity2user[ent]

        remained_inter |= self.inter_feat[self.uid_field].isin(self.user2entity.keys())

        self.inter_feat.drop(self.inter_feat.index[~remained_inter], inplace=True)

    def _load_data(self, token, dataset_path):
        super(KnowledgeBasedDataset, self)._load_data(token, dataset_path)
        self.kg_feat = self._load_kg(self.dataset_name, self.dataset_path)
        self.tail_feat = None
        self.item2entity, self.entity2item, self.user2entity, self.entity2user = self._load_link(
            self.dataset_name, self.dataset_path
        )

    def __str__(self):
        info = [
            super().__str__(),
            f"The number of users that have been linked to KG: {len(self.user2entity)}",
        ]
        return "\n".join(info)

    def _load_link(self, token, dataset_path):
        self.logger.debug(set_color(f"Loading link from [{dataset_path}].", "green"))
        item_link_path = os.path.join(dataset_path, f"{token}.item_link")
        user_link_path = os.path.join(dataset_path, f"{token}.user_link")
        if not os.path.isfile(item_link_path) and not os.path.isfile(user_link_path):
            raise ValueError(f"[{token}.item_link] and [{token}.user_link] not found in [{dataset_path}].")
        item_df = self._load_feat(item_link_path, "item_link")
        user_df = self._load_feat(user_link_path, "user_link")
        self._check_link(item_df, user_df)

        item2entity, entity2item = {}, {}
        for item_id, entity_id in zip(item_df[self.iid_field].values, item_df[self.entity_field].values):
            item2entity[item_id] = entity_id
            entity2item[entity_id] = item_id

        user2entity, entity2user = {}, {}
        for user_id, entity_id in zip(user_df[self.uid_field].values, user_df[self.entity_field].values):
            user2entity[user_id] = entity_id
            entity2user[entity_id] = user_id

        return item2entity, entity2item, user2entity, entity2user

    def _check_link(self, item_link, user_link):
        link_warn_message = "link data requires field [{}]"
        assert self.entity_field in item_link, link_warn_message.format(self.entity_field)
        assert self.iid_field in item_link, link_warn_message.format(self.iid_field)
        assert self.entity_field in user_link, link_warn_message.format(self.entity_field)
        assert self.uid_field in user_link, link_warn_message.format(self.uid_field)

    def _get_rec_token(self, field):
        """Get set of entity tokens from fields in ``rec`` level."""
        remap_list = self._get_remap_list(self.alias[field])
        tokens, _ = self._concat_remaped_tokens(remap_list)
        return set(tokens)

    def _merge_item_and_entity(self):
        """Merge item-id and entity-id into the same id-space."""
        item_token = self.field2id_token[self.iid_field]
        user_token = self.field2id_token[self.uid_field]
        entity_token = self.field2id_token[self.head_entity_field]
        item_num = len(item_token)
        user_num = len(user_token)
        item_link_num = len(self.item2entity)
        user_link_num = len(self.user2entity)
        entity_num = len(entity_token)

        # reset user id
        user_priority = np.array([token in self.user2entity for token in user_token])
        user_order = np.argsort(user_priority, kind="stable")
        user_id_map = np.zeros_like(user_order)
        user_id_map[user_order] = np.arange(user_num)
        new_user_id2token = user_token[user_order]
        new_user_token2id = {t: i for i, t in enumerate(new_user_id2token)}
        for field in self.alias["user_id"]:
            self._reset_ent_remapID(field, user_id_map, new_user_id2token, new_user_token2id)

        # reset item id
        item_priority = np.array([token in self.item2entity for token in item_token])
        item_order = np.argsort(item_priority, kind="stable")
        item_id_map = np.zeros_like(item_order)
        item_id_map[item_order] = np.arange(item_num)
        new_item_id2token = item_token[item_order]
        new_item_token2id = {t: i for i, t in enumerate(new_item_id2token)}
        for field in self.alias["item_id"]:
            self._reset_ent_remapID(field, item_id_map, new_item_id2token, new_item_token2id)

        # reset entity id
        entity_priority = np.array(
            [  # these values will be used to set the order in which the entities are remapped
                # 0 for padding and user, 1 for item, 2 for other entities
                0 if token == "[PAD]" or token in self.entity2user else (1 if token in self.entity2item else 2)
                for token in entity_token
            ]
        )
        entity_order = np.argsort(entity_priority, kind="stable")
        entity_id_map = np.zeros_like(entity_order)
        for i in entity_order[1 : user_link_num + 1]:
            entity_id_map[i] = new_user_token2id[self.entity2user[entity_token[i]]]
        for i in entity_order[user_link_num + 1 : user_link_num + item_link_num + 1]:
            entity_id_map[i] = new_item_token2id[self.entity2item[entity_token[i]]]
        entity_id_map[entity_order[user_link_num + item_link_num + 1 :]] = np.arange(
            user_num + item_num, user_num + item_num + entity_num - user_link_num - item_link_num - 1
        )
        new_entity_id2token = np.concatenate(
            [new_user_id2token, new_item_id2token, entity_token[entity_order[user_link_num + item_link_num + 1 :]]]
        )
        for i in range(user_num - user_link_num, user_num):
            new_entity_id2token[i] = self.user2entity[new_entity_id2token[i]]
        for i in range(user_num + item_num - item_link_num, user_num + item_num):
            new_entity_id2token[i] = self.item2entity[new_entity_id2token[i]]
        new_entity_token2id = {t: i for i, t in enumerate(new_entity_id2token)}
        for field in self.alias["entity_id"]:
            self._reset_ent_remapID(field, entity_id_map, new_entity_id2token, new_entity_token2id)
        self.field2id_token[self.entity_field] = new_entity_id2token
        self.field2token_id[self.entity_field] = new_entity_token2id
=======
class GraphDict:
    def __init__(self, dataset, ui_relation, kg_feat, inter_feat):
        self.relation2id = dataset.field2token_id["relation_id"]
        self.inter_num = dataset.inter_num
        self.ui_relation = self.relation2id[ui_relation]

        self.G = dict()
        self.kg_relation = dict()

        # Knowledge graph data
        hids = kg_feat[dataset.head_entity_field].numpy()
        kg_rels = kg_feat[dataset.relation_field].numpy()
        tids = kg_feat[dataset.tail_entity_field].numpy()

        # User Interaction data
        uids = inter_feat[dataset.uid_field].numpy()
        ui_ids = np.full((len(uids),), self.ui_relation)
        iids = inter_feat[dataset.iid_field].numpy()

        # Concatenate data
        heads = np.concatenate([uids, iids, hids])
        relations = np.concatenate([ui_ids, ui_ids, kg_rels])
        tails = np.concatenate([iids, uids, tids])

        # Build the graph
        self._build_graph(heads, relations, tails)

    def _build_graph(self, heads, relations, tails):
        self.G["user"] = dict()
        self.G["entity"] = dict()
        self.kg_relation["user"] = dict()
        self.kg_relation["entity"] = dict()

        iter_triples = tqdm(
            enumerate(zip(heads, relations, tails)),
            total=len(heads),
            desc="Building Graph Dict",
        )

        for triple_i, (head, relation, tail) in iter_triples:
            if relation == self.ui_relation:
                # UI interaction case
                if triple_i < self.inter_num:
                    key = "user"
                    relation_key = "entity"
                else:
                    key = "entity"
                    relation_key = "user"

                if head not in self.G[key]:
                    self.G[key][head] = dict()
                if relation not in self.G[key][head]:
                    self.G[key][head][relation] = list()

                self.G[key][head][relation].append(tail)
                self.kg_relation[key][relation] = relation_key
            else:
                if head not in self.G["entity"]:
                    self.G["entity"][head] = dict()
                if relation not in self.G["entity"][head]:
                    self.G["entity"][head][relation] = list()
                if tail not in self.G["entity"]:
                    self.G["entity"][tail] = dict()
                if relation not in self.G["entity"][tail]:
                    self.G["entity"][tail][relation] = list()

                # KG case
                self.G["entity"][head][relation].append(tail)
                self.G["entity"][tail][relation].append(head)

                self.kg_relation["entity"][relation] = "entity"

    def __call__(self, eh_type, eh_id=None, relation=None):
        data = self.G
        if eh_type is not None:
            data = data.get(eh_type, None)
        if eh_id is not None:
            data = data.get(eh_id, None)
        if relation is not None:
            data = data.get(relation, None)
        return data
>>>>>>> 9d27769a
<|MERGE_RESOLUTION|>--- conflicted
+++ resolved
@@ -938,7 +938,6 @@
             raise NotImplementedError("ckg hetero graph format [{}] has not been implemented.")
 
 
-<<<<<<< HEAD
 class UserItemKnowledgeBasedDataset(KnowledgeBasedDataset):
     """:class:`UserItemKnowledgeBasedDataset` is based on :class:`~hopwise.data.dataset.dataset.KnowledgeBasedDataset`,
     and load ``.kg`` and ``.user_link`` and ``.item_link`` additionally.
@@ -1138,7 +1137,8 @@
             self._reset_ent_remapID(field, entity_id_map, new_entity_id2token, new_entity_token2id)
         self.field2id_token[self.entity_field] = new_entity_id2token
         self.field2token_id[self.entity_field] = new_entity_token2id
-=======
+
+
 class GraphDict:
     def __init__(self, dataset, ui_relation, kg_feat, inter_feat):
         self.relation2id = dataset.field2token_id["relation_id"]
@@ -1219,5 +1219,4 @@
             data = data.get(eh_id, None)
         if relation is not None:
             data = data.get(relation, None)
-        return data
->>>>>>> 9d27769a
+        return data