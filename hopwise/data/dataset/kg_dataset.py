--- conflicted
+++ resolved
@@ -965,8 +965,50 @@
 
     def ckg_dict_graph(self):
         """Get a dictionary representation of the collaborative knowledge graph.
-
-<<<<<<< HEAD
+        Returns:
+            dict: Dictionary representation of the collaborative knowledge graph.
+        """
+        src, tgt = self._create_ckg_source_target(form="numpy")
+        # Adjust the indices to account for the user_num offset
+        src[src >= self.user_num] -= self.user_num
+        tgt[tgt >= self.user_num] -= self.user_num
+
+        ui_relation_id = self.field2token_id[self.relation_field][self.ui_relation]
+        rels = np.concatenate([np.full(self.inter_num * 2, ui_relation_id), self.relations])
+
+        graph_dict = {"user": {}, "entity": {}}
+        for idx, (src_id, rel_id, tgt_id) in enumerate(zip(src, rels, tgt)):
+            if rel_id == ui_relation_id:
+                if idx < self.inter_num:
+                    src_type = "user"
+                else:
+                    src_type = "entity"
+
+                if src_id not in graph_dict[src_type]:
+                    graph_dict[src_type][src_id] = dict()
+                if rel_id not in graph_dict[src_type][src_id]:
+                    graph_dict[src_type][src_id][rel_id] = list()
+
+                # UI interaction case
+                graph_dict[src_type][src_id][rel_id].append(tgt_id)
+            else:
+                if src_id not in graph_dict["entity"]:
+                    graph_dict["entity"][src_id] = dict()
+                if rel_id not in graph_dict["entity"][src_id]:
+                    graph_dict["entity"][src_id][rel_id] = list()
+
+                if tgt_id not in graph_dict["entity"]:
+                    graph_dict["entity"][tgt_id] = dict()
+                if rel_id not in graph_dict["entity"][tgt_id]:
+                    graph_dict["entity"][tgt_id][rel_id] = list()
+
+                # KG case
+                graph_dict["entity"][src_id][rel_id].append(tgt_id)
+                graph_dict["entity"][tgt_id][rel_id].append(src_id)
+
+        return graph_dict
+
+
 class UserItemKnowledgeBasedDataset(KnowledgeBasedDataset):
     """:class:`UserItemKnowledgeBasedDataset` is based on :class:`~hopwise.data.dataset.dataset.KnowledgeBasedDataset`,
     and load ``.kg`` and ``.user_link`` and ``.item_link`` additionally.
@@ -1165,95 +1207,4 @@
         for field in self.alias["entity_id"]:
             self._reset_ent_remapID(field, entity_id_map, new_entity_id2token, new_entity_token2id)
         self.field2id_token[self.entity_field] = new_entity_id2token
-        self.field2token_id[self.entity_field] = new_entity_token2id
-
-
-class GraphDict:
-    def __init__(self, dataset, ui_relation, kg_feat, inter_feat):
-        self.relation2id = dataset.field2token_id["relation_id"]
-        self.inter_num = dataset.inter_num
-        self.ui_relation = self.relation2id[ui_relation]
-
-        self.G = dict()
-        self.kg_relation = dict()
-
-        # Knowledge graph data
-        hids = kg_feat[dataset.head_entity_field].numpy()
-        kg_rels = kg_feat[dataset.relation_field].numpy()
-        tids = kg_feat[dataset.tail_entity_field].numpy()
-
-        # User Interaction data
-        uids = inter_feat[dataset.uid_field].numpy()
-        ui_ids = np.full((len(uids),), self.ui_relation)
-        iids = inter_feat[dataset.iid_field].numpy()
-
-        # Concatenate data
-        heads = np.concatenate([uids, iids, hids])
-        relations = np.concatenate([ui_ids, ui_ids, kg_rels])
-        tails = np.concatenate([iids, uids, tids])
-
-        # Build the graph
-        self._build_graph(heads, relations, tails)
-
-    def _build_graph(self, heads, relations, tails):
-        self.G["user"] = dict()
-        self.G["entity"] = dict()
-        self.kg_relation["user"] = dict()
-        self.kg_relation["entity"] = dict()
-
-        iter_triples = tqdm(
-            enumerate(zip(heads, relations, tails)),
-            total=len(heads),
-            desc="Building Graph Dict",
-        )
-
-        for triple_i, (head, relation, tail) in iter_triples:
-            if relation == self.ui_relation:
-                # UI interaction case
-                if triple_i < self.inter_num:
-                    key = "user"
-                    relation_key = "entity"
-=======
-        Returns:
-            dict: Dictionary representation of the collaborative knowledge graph.
-        """
-        src, tgt = self._create_ckg_source_target(form="numpy")
-        # Adjust the indices to account for the user_num offset
-        src[src >= self.user_num] -= self.user_num
-        tgt[tgt >= self.user_num] -= self.user_num
-
-        ui_relation_id = self.field2token_id[self.relation_field][self.ui_relation]
-        rels = np.concatenate([np.full(self.inter_num * 2, ui_relation_id), self.relations])
-
-        graph_dict = {"user": {}, "entity": {}}
-        for idx, (src_id, rel_id, tgt_id) in enumerate(zip(src, rels, tgt)):
-            if rel_id == ui_relation_id:
-                if idx < self.inter_num:
-                    src_type = "user"
->>>>>>> dbacc6d3
-                else:
-                    src_type = "entity"
-
-                if src_id not in graph_dict[src_type]:
-                    graph_dict[src_type][src_id] = dict()
-                if rel_id not in graph_dict[src_type][src_id]:
-                    graph_dict[src_type][src_id][rel_id] = list()
-
-                # UI interaction case
-                graph_dict[src_type][src_id][rel_id].append(tgt_id)
-            else:
-                if src_id not in graph_dict["entity"]:
-                    graph_dict["entity"][src_id] = dict()
-                if rel_id not in graph_dict["entity"][src_id]:
-                    graph_dict["entity"][src_id][rel_id] = list()
-
-                if tgt_id not in graph_dict["entity"]:
-                    graph_dict["entity"][tgt_id] = dict()
-                if rel_id not in graph_dict["entity"][tgt_id]:
-                    graph_dict["entity"][tgt_id][rel_id] = list()
-
-                # KG case
-                graph_dict["entity"][src_id][rel_id].append(tgt_id)
-                graph_dict["entity"][tgt_id][rel_id].append(src_id)
-
-        return graph_dict+        self.field2token_id[self.entity_field] = new_entity_token2id