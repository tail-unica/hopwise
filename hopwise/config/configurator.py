--- conflicted
+++ resolved
@@ -24,10 +24,7 @@
 from typing import Literal
 
 import yaml
-<<<<<<< HEAD
 from tqdm import TqdmExperimentalWarning, rich
-=======
->>>>>>> 00a37cf9
 
 from hopwise.evaluator import metric_types, smaller_metrics
 from hopwise.utils import (
