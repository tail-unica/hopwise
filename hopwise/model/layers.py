# @Time   : 2020/6/27 16:40
# @Author : Shanlei Mu
# @Email  : slmu@ruc.edu.cn
# @File   : layers.py

# UPDATE:
# @Time   : 2022/7/16, 2020/8/24 14:58, 2020/9/16, 2020/9/21, 2020/10/9, 2021/05/01
# @Author : Zhen Tian, Yujie Lu, Xingyu Pan, Zhichao Feng, Hui Wang, Xinyan Fan
# @Email  : chenyuwuxinn@gmail.com, yujielu1998@gmail.com, panxy@ruc.edu.cn, fzcbupt@gmail.com, hui.wang@ruc.edu.cn, xinyan.fan@ruc.edu.cn  # noqa: E501

# @Time   : 2025
# @Author : Giacomo Medda, Alessandro Soccol
# @Email  : giacomo.medda@unica.it, alessandro.soccol@unica.it

"""hopwise.model.layers
#############################
Common Layers in recommender system
"""

import copy
import datetime
import math

import numpy as np
import pandas as pd
import torch
import torch.nn.functional as fn
from cachetools import LFUCache  # TODO: do we need LFUCache? Can't we use bultin LRU from functools?
from sklearn.mixture import GaussianMixture as GMM
from torch import nn
from torch.nn.init import normal_
from tqdm import tqdm
from transformers import LogitsProcessor

from hopwise.utils import FeatureSource, FeatureType, KnowledgeEvaluationType


class MLPLayers(nn.Module):
    r"""MLPLayers

    Args:
        - layers(list): a list contains the size of each layer in mlp layers
        - dropout(float): probability of an element to be zeroed. Default: 0
        - activation(str): activation function after each layer in mlp layers. Default: 'relu'.
                           candidates: 'sigmoid', 'tanh', 'relu', 'leekyrelu', 'none'

    Shape:

        - Input: (:math:`N`, \*, :math:`H_{in}`) where \* means any number of additional dimensions
          :math:`H_{in}` must equal to the first value in `layers`
        - Output: (:math:`N`, \*, :math:`H_{out}`) where :math:`H_{out}` equals to the last value in `layers`

    Examples::

        >>> m = MLPLayers([64, 32, 16], 0.2, 'relu')
        >>> input = torch.randn(128, 64)
        >>> output = m(input)
        >>> print(output.size())
        >>> torch.Size([128, 16])
    """

    def __init__(
        self,
        layers,
        dropout=0.0,
        activation="relu",
        bn=False,
        init_method=None,
        last_activation=True,
    ):
        super().__init__()
        self.layers = layers
        self.dropout = dropout
        self.activation = activation
        self.use_bn = bn
        self.init_method = init_method

        mlp_modules = []
        for idx, (input_size, output_size) in enumerate(zip(self.layers[:-1], self.layers[1:])):
            mlp_modules.append(nn.Dropout(p=self.dropout))
            mlp_modules.append(nn.Linear(input_size, output_size))
            if self.use_bn:
                mlp_modules.append(nn.BatchNorm1d(num_features=output_size))
            activation_func = activation_layer(self.activation, output_size)
            if activation_func is not None:
                mlp_modules.append(activation_func)
        if self.activation is not None and not last_activation:
            mlp_modules.pop()
        self.mlp_layers = nn.Sequential(*mlp_modules)
        if self.init_method is not None:
            self.apply(self.init_weights)

    def init_weights(self, module):
        # We just initialize the module with normal distribution as the paper said
        if isinstance(module, nn.Linear):
            if self.init_method == "norm":
                normal_(module.weight.data, 0, 0.01)
            if module.bias is not None:
                module.bias.data.fill_(0.0)

    def forward(self, input_feature):
        return self.mlp_layers(input_feature)


def activation_layer(activation_name="relu", emb_dim=None):
    """Construct activation layers

    Args:
        activation_name: str, name of activation function
        emb_dim: int, used for Dice activation

    Return:
        activation: activation layer
    """
    if activation_name is None:
        activation = None
    elif isinstance(activation_name, str):
        if activation_name.lower() == "sigmoid":
            activation = nn.Sigmoid()
        elif activation_name.lower() == "tanh":
            activation = nn.Tanh()
        elif activation_name.lower() == "relu":
            activation = nn.ReLU()
        elif activation_name.lower() == "leakyrelu":
            activation = nn.LeakyReLU()
        elif activation_name.lower() == "dice":
            activation = Dice(emb_dim)
        elif activation_name.lower() == "none":
            activation = None
    elif issubclass(activation_name, nn.Module):
        activation = activation_name()
    else:
        raise NotImplementedError(f"activation function {activation_name} is not implemented")

    return activation


class FMEmbedding(nn.Module):
    r"""Embedding for token fields.

    Args:
        field_dims: list, the number of tokens in each token fields
        offsets: list, the dimension offset of each token field
        embed_dim: int, the dimension of output embedding vectors

    Input:
        input_x: tensor, A 3D tensor with shape:``(batch_size,field_size)``.

    Return:
        output: tensor,  A 3D tensor with shape: ``(batch_size,field_size,embed_dim)``.
    """

    def __init__(self, field_dims, offsets, embed_dim):
        super().__init__()
        self.embedding = nn.Embedding(sum(field_dims), embed_dim)
        self.offsets = offsets

    def forward(self, input_x):
        input_x = input_x + input_x.new_tensor(self.offsets).unsqueeze(0)
        output = self.embedding(input_x)
        return output


class FLEmbedding(nn.Module):
    r"""Embedding for float fields.

    Args:
        field_dims: list, the number of float in each float fields
        offsets: list, the dimension offset of each float field
        embed_dim: int, the dimension of output embedding vectors

    Input:
        input_x: tensor, A 3D tensor with shape:``(batch_size,field_size,2)``.

    Return:
        output: tensor,  A 3D tensor with shape: ``(batch_size,field_size,embed_dim)``.
    """

    def __init__(self, field_dims, offsets, embed_dim):
        super().__init__()
        self.embedding = nn.Embedding(sum(field_dims), embed_dim)
        self.offsets = offsets

    def forward(self, input_x):
        base, index = torch.split(input_x, [1, 1], dim=-1)
        index = index.squeeze(-1).long()
        index = index + index.new_tensor(self.offsets).unsqueeze(0)
        output = base * self.embedding(index)
        return output


class BaseFactorizationMachine(nn.Module):
    r"""Calculate FM result over the embeddings

    Args:
        reduce_sum: bool, whether to sum the result, default is True.

    Input:
        input_x: tensor, A 3D tensor with shape:``(batch_size,field_size,embed_dim)``.

    Output
        output: tensor, A 3D tensor with shape: ``(batch_size,1)`` or ``(batch_size, embed_dim)``.
    """

    def __init__(self, reduce_sum=True):
        super().__init__()
        self.reduce_sum = reduce_sum

    def forward(self, input_x):
        square_of_sum = torch.sum(input_x, dim=1) ** 2
        sum_of_square = torch.sum(input_x**2, dim=1)
        output = square_of_sum - sum_of_square
        if self.reduce_sum:
            output = torch.sum(output, dim=1, keepdim=True)
        output = 0.5 * output
        return output


class BiGNNLayer(nn.Module):
    r"""Propagate a layer of Bi-interaction GNN

    .. math::
        output = (L+I)EW_1 + LE \otimes EW_2
    """

    def __init__(self, in_dim, out_dim):
        super().__init__()
        self.in_dim = in_dim
        self.out_dim = out_dim
        self.linear = torch.nn.Linear(in_features=in_dim, out_features=out_dim)
        self.interActTransform = torch.nn.Linear(in_features=in_dim, out_features=out_dim)

    def forward(self, lap_matrix, eye_matrix, features):
        # for GCF ajdMat is a (N+M) by (N+M) mat
        # lap_matrix L = D^-1(A)D^-1 # 拉普拉斯矩阵
        x = torch.sparse.mm(lap_matrix, features)

        inter_part1 = self.linear(features + x)
        inter_feature = torch.mul(x, features)
        inter_part2 = self.interActTransform(inter_feature)

        return inter_part1 + inter_part2


class AttLayer(nn.Module):
    """Calculate the attention signal(weight) according the input tensor.

    Args:
        infeatures (torch.FloatTensor): A 3D input tensor with shape of[batch_size, M, embed_dim].

    Returns:
        torch.FloatTensor: Attention weight of input. shape of [batch_size, M].
    """

    def __init__(self, in_dim, att_dim):
        super().__init__()
        self.in_dim = in_dim
        self.att_dim = att_dim
        self.w = torch.nn.Linear(in_features=in_dim, out_features=att_dim, bias=False)
        self.h = nn.Parameter(torch.randn(att_dim), requires_grad=True)

    def forward(self, infeatures):
        att_signal = self.w(infeatures)  # [batch_size, M, att_dim]
        att_signal = fn.relu(att_signal)  # [batch_size, M, att_dim]

        att_signal = torch.mul(att_signal, self.h)  # [batch_size, M, att_dim]
        att_signal = torch.sum(att_signal, dim=2)  # [batch_size, M]
        att_signal = fn.softmax(att_signal, dim=1)  # [batch_size, M]

        return att_signal


class Dice(nn.Module):
    r"""Dice activation function

    .. math::
        f(s)=p(s) \cdot s+(1-p(s)) \cdot \alpha s

    .. math::
        p(s)=\frac{1} {1 + e^{-\frac{s-E[s]} {\sqrt {Var[s] + \epsilon}}}}
    """

    def __init__(self, emb_size):
        super().__init__()

        self.sigmoid = nn.Sigmoid()
        self.alpha = torch.zeros((emb_size,))

    def forward(self, score):
        self.alpha = self.alpha.to(score.device)
        score_p = self.sigmoid(score)

        return self.alpha * (1 - score_p) * score + score_p * score


class SequenceAttLayer(nn.Module):
    """Attention Layer. Get the representation of each user in the batch.

    Args:
        queries (torch.Tensor): candidate ads, [B, H], H means embedding_size * feat_num
        keys (torch.Tensor): user_hist, [B, T, H]
        keys_length (torch.Tensor): mask, [B]

    Returns:
        torch.Tensor: result
    """

    def __init__(
        self,
        mask_mat,
        att_hidden_size=(80, 40),
        activation="sigmoid",
        softmax_stag=False,
        return_seq_weight=True,
    ):
        super().__init__()
        self.att_hidden_size = att_hidden_size
        self.activation = activation
        self.softmax_stag = softmax_stag
        self.return_seq_weight = return_seq_weight
        self.mask_mat = mask_mat
        self.att_mlp_layers = MLPLayers(self.att_hidden_size, activation=self.activation, bn=False)
        self.dense = nn.Linear(self.att_hidden_size[-1], 1)

    def forward(self, queries, keys, keys_length):
        embedding_size = queries.shape[-1]  # H
        hist_len = keys.shape[1]  # T
        queries = queries.repeat(1, hist_len)

        queries = queries.view(-1, hist_len, embedding_size)

        # MLP Layer
        input_tensor = torch.cat([queries, keys, queries - keys, queries * keys], dim=-1)
        output = self.att_mlp_layers(input_tensor)
        output = torch.transpose(self.dense(output), -1, -2)

        # get mask
        output = output.squeeze(1)
        mask = self.mask_mat.repeat(output.size(0), 1)
        mask = mask >= keys_length.unsqueeze(1)

        # mask
        if self.softmax_stag:
            mask_value = -np.inf
        else:
            mask_value = 0.0

        output = output.masked_fill(mask=mask, value=torch.tensor(mask_value))
        output = output.unsqueeze(1)
        output = output / (embedding_size**0.5)

        # get the weight of each user's history list about the target item
        if self.softmax_stag:
            output = fn.softmax(output, dim=2)  # [B, 1, T]

        if not self.return_seq_weight:
            output = torch.matmul(output, keys)  # [B, 1, H]

        return output


class VanillaAttention(nn.Module):
    """Vanilla attention layer is implemented by linear layer.

    Args:
        input_tensor (torch.Tensor): the input of the attention layer

    Returns:
        hidden_states (torch.Tensor): the outputs of the attention layer
        weights (torch.Tensor): the attention weights

    """

    def __init__(self, hidden_dim, attn_dim):
        super().__init__()
        self.projection = nn.Sequential(nn.Linear(hidden_dim, attn_dim), nn.ReLU(True), nn.Linear(attn_dim, 1))

    def forward(self, input_tensor):
        # (B, Len, num, H) -> (B, Len, num, 1)
        energy = self.projection(input_tensor)
        weights = torch.softmax(energy.squeeze(-1), dim=-1)
        # (B, Len, num, H) * (B, Len, num, 1) -> (B, len, H)
        hidden_states = (input_tensor * weights.unsqueeze(-1)).sum(dim=-2)
        return hidden_states, weights


class MultiHeadAttention(nn.Module):
    """Multi-head Self-attention layers, a attention score dropout layer is introduced.

    Args:
        input_tensor (torch.Tensor): the input of the multi-head self-attention layer
        attention_mask (torch.Tensor): the attention mask for input tensor

    Returns:
        hidden_states (torch.Tensor): the output of the multi-head self-attention layer

    """

    def __init__(
        self,
        n_heads,
        hidden_size,
        hidden_dropout_prob,
        attn_dropout_prob,
        layer_norm_eps,
    ):
        super().__init__()
        if hidden_size % n_heads != 0:
            raise ValueError(
                "The hidden size (%d) is not a multiple of the number of attention heads (%d)" % (hidden_size, n_heads)
            )

        self.num_attention_heads = n_heads
        self.attention_head_size = int(hidden_size / n_heads)
        self.all_head_size = self.num_attention_heads * self.attention_head_size
        self.sqrt_attention_head_size = math.sqrt(self.attention_head_size)

        self.query = nn.Linear(hidden_size, self.all_head_size)
        self.key = nn.Linear(hidden_size, self.all_head_size)
        self.value = nn.Linear(hidden_size, self.all_head_size)

        self.softmax = nn.Softmax(dim=-1)
        self.attn_dropout = nn.Dropout(attn_dropout_prob)

        self.dense = nn.Linear(hidden_size, hidden_size)
        self.LayerNorm = nn.LayerNorm(hidden_size, eps=layer_norm_eps)
        self.out_dropout = nn.Dropout(hidden_dropout_prob)

    def transpose_for_scores(self, x):
        new_x_shape = x.size()[:-1] + (
            self.num_attention_heads,
            self.attention_head_size,
        )
        x = x.view(*new_x_shape)
        return x

    def forward(self, input_tensor, attention_mask):
        mixed_query_layer = self.query(input_tensor)
        mixed_key_layer = self.key(input_tensor)
        mixed_value_layer = self.value(input_tensor)

        query_layer = self.transpose_for_scores(mixed_query_layer).permute(0, 2, 1, 3)
        key_layer = self.transpose_for_scores(mixed_key_layer).permute(0, 2, 3, 1)
        value_layer = self.transpose_for_scores(mixed_value_layer).permute(0, 2, 1, 3)

        # Take the dot product between "query" and "key" to get the raw attention scores.
        attention_scores = torch.matmul(query_layer, key_layer)

        attention_scores = attention_scores / self.sqrt_attention_head_size
        # Apply the attention mask is (precomputed for all layers in BertModel forward() function)
        # [batch_size heads seq_len seq_len] scores
        # [batch_size 1 1 seq_len]
        attention_scores = attention_scores + attention_mask

        # Normalize the attention scores to probabilities.
        attention_probs = self.softmax(attention_scores)
        # This is actually dropping out entire tokens to attend to, which might
        # seem a bit unusual, but is taken from the original Transformer paper.

        attention_probs = self.attn_dropout(attention_probs)
        context_layer = torch.matmul(attention_probs, value_layer)
        context_layer = context_layer.permute(0, 2, 1, 3).contiguous()
        new_context_layer_shape = context_layer.size()[:-2] + (self.all_head_size,)
        context_layer = context_layer.view(*new_context_layer_shape)
        hidden_states = self.dense(context_layer)
        hidden_states = self.out_dropout(hidden_states)
        hidden_states = self.LayerNorm(hidden_states + input_tensor)

        return hidden_states


class FeedForward(nn.Module):
    """Point-wise feed-forward layer is implemented by two dense layers.

    Args:
        input_tensor (torch.Tensor): the input of the point-wise feed-forward layer

    Returns:
        hidden_states (torch.Tensor): the output of the point-wise feed-forward layer

    """

    def __init__(self, hidden_size, inner_size, hidden_dropout_prob, hidden_act, layer_norm_eps):
        super().__init__()
        self.dense_1 = nn.Linear(hidden_size, inner_size)
        self.intermediate_act_fn = self.get_hidden_act(hidden_act)

        self.dense_2 = nn.Linear(inner_size, hidden_size)
        self.LayerNorm = nn.LayerNorm(hidden_size, eps=layer_norm_eps)
        self.dropout = nn.Dropout(hidden_dropout_prob)

    def get_hidden_act(self, act):
        ACT2FN = {
            "gelu": self.gelu,
            "relu": fn.relu,
            "swish": self.swish,
            "tanh": torch.tanh,
            "sigmoid": torch.sigmoid,
        }
        return ACT2FN[act]

    def gelu(self, x):
        """Implementation of the gelu activation function.

        For information: OpenAI GPT's gelu is slightly different (and gives slightly different results)::

            0.5 * x * (1 + torch.tanh(math.sqrt(2 / math.pi) * (x + 0.044715 * torch.pow(x, 3))))

        Also see https://arxiv.org/abs/1606.08415
        """
        return x * 0.5 * (1.0 + torch.erf(x / math.sqrt(2.0)))

    def swish(self, x):
        return x * torch.sigmoid(x)

    def forward(self, input_tensor):
        hidden_states = self.dense_1(input_tensor)
        hidden_states = self.intermediate_act_fn(hidden_states)

        hidden_states = self.dense_2(hidden_states)
        hidden_states = self.dropout(hidden_states)
        hidden_states = self.LayerNorm(hidden_states + input_tensor)

        return hidden_states


class TransformerLayer(nn.Module):
    """One transformer layer consists of a multi-head self-attention layer and a point-wise feed-forward layer.

    Args:
        hidden_states (torch.Tensor): the input of the multi-head self-attention sublayer
        attention_mask (torch.Tensor): the attention mask for the multi-head self-attention sublayer

    Returns:
        feedforward_output (torch.Tensor): The output of the point-wise feed-forward sublayer,
                                           is the output of the transformer layer.

    """

    def __init__(
        self,
        n_heads,
        hidden_size,
        intermediate_size,
        hidden_dropout_prob,
        attn_dropout_prob,
        hidden_act,
        layer_norm_eps,
    ):
        super().__init__()
        self.multi_head_attention = MultiHeadAttention(
            n_heads, hidden_size, hidden_dropout_prob, attn_dropout_prob, layer_norm_eps
        )
        self.feed_forward = FeedForward(
            hidden_size,
            intermediate_size,
            hidden_dropout_prob,
            hidden_act,
            layer_norm_eps,
        )

    def forward(self, hidden_states, attention_mask):
        attention_output = self.multi_head_attention(hidden_states, attention_mask)
        feedforward_output = self.feed_forward(attention_output)
        return feedforward_output


class TransformerEncoder(nn.Module):
    r"""One TransformerEncoder consists of several TransformerLayers.

    Args:
        n_layers(num): num of transformer layers in transformer encoder. Default: 2
        n_heads(num): num of attention heads for multi-head attention layer. Default: 2
        hidden_size(num): the input and output hidden size. Default: 64
        inner_size(num): the dimensionality in feed-forward layer. Default: 256
        hidden_dropout_prob(float): probability of an element to be zeroed. Default: 0.5
        attn_dropout_prob(float): probability of an attention score to be zeroed. Default: 0.5
        hidden_act(str): activation function in feed-forward layer. Default: 'gelu'
                      candidates: 'gelu', 'relu', 'swish', 'tanh', 'sigmoid'
        layer_norm_eps(float): a value added to the denominator for numerical stability. Default: 1e-12

    """

    def __init__(
        self,
        n_layers=2,
        n_heads=2,
        hidden_size=64,
        inner_size=256,
        hidden_dropout_prob=0.5,
        attn_dropout_prob=0.5,
        hidden_act="gelu",
        layer_norm_eps=1e-12,
    ):
        super().__init__()
        layer = TransformerLayer(
            n_heads,
            hidden_size,
            inner_size,
            hidden_dropout_prob,
            attn_dropout_prob,
            hidden_act,
            layer_norm_eps,
        )
        self.layer = nn.ModuleList([copy.deepcopy(layer) for _ in range(n_layers)])

    def forward(self, hidden_states, attention_mask, output_all_encoded_layers=True):
        """Args:
            hidden_states (torch.Tensor): the input of the TransformerEncoder
            attention_mask (torch.Tensor): the attention mask for the input hidden_states
            output_all_encoded_layers (Bool): whether output all transformer layers' output

        Returns:
            all_encoder_layers (list): if output_all_encoded_layers is True, return a list consists of all transformer
            layers' output, otherwise return a list only consists of the output of last transformer layer.

        """
        all_encoder_layers = []
        for layer_module in self.layer:
            hidden_states = layer_module(hidden_states, attention_mask)
            if output_all_encoded_layers:
                all_encoder_layers.append(hidden_states)
        if not output_all_encoded_layers:
            all_encoder_layers.append(hidden_states)
        return all_encoder_layers


class ItemToInterestAggregation(nn.Module):
    def __init__(self, seq_len, hidden_size, k_interests=5):
        super().__init__()
        self.k_interests = k_interests  # k latent interests
        self.theta = nn.Parameter(torch.randn([hidden_size, k_interests]))

    def forward(self, input_tensor):  # [B, L, d] -> [B, k, d]
        D_matrix = torch.matmul(input_tensor, self.theta)  # [B, L, k]
        D_matrix = nn.Softmax(dim=-2)(D_matrix)
        result = torch.einsum("nij, nik -> nkj", input_tensor, D_matrix)  # #[B, k, d]

        return result


class LightMultiHeadAttention(nn.Module):
    def __init__(
        self,
        n_heads,
        k_interests,
        hidden_size,
        seq_len,
        hidden_dropout_prob,
        attn_dropout_prob,
        layer_norm_eps,
    ):
        super().__init__()
        if hidden_size % n_heads != 0:
            raise ValueError(
                "The hidden size (%d) is not a multiple of the number of attention heads (%d)" % (hidden_size, n_heads)
            )

        self.num_attention_heads = n_heads
        self.attention_head_size = int(hidden_size / n_heads)
        self.all_head_size = self.num_attention_heads * self.attention_head_size

        # initialization for low-rank decomposed self-attention
        self.query = nn.Linear(hidden_size, self.all_head_size)
        self.key = nn.Linear(hidden_size, self.all_head_size)
        self.value = nn.Linear(hidden_size, self.all_head_size)

        self.attpooling_key = ItemToInterestAggregation(seq_len, hidden_size, k_interests)
        self.attpooling_value = ItemToInterestAggregation(seq_len, hidden_size, k_interests)

        # initialization for decoupled position encoding
        self.attn_scale_factor = 2
        self.pos_q_linear = nn.Linear(hidden_size, self.all_head_size)
        self.pos_k_linear = nn.Linear(hidden_size, self.all_head_size)
        self.pos_scaling = float(self.attention_head_size * self.attn_scale_factor) ** -0.5
        self.pos_ln = nn.LayerNorm(hidden_size, eps=layer_norm_eps)

        self.attn_dropout = nn.Dropout(attn_dropout_prob)

        self.dense = nn.Linear(hidden_size, hidden_size)
        self.LayerNorm = nn.LayerNorm(hidden_size, eps=layer_norm_eps)
        self.out_dropout = nn.Dropout(hidden_dropout_prob)

    def transpose_for_scores(self, x):  # transfor to multihead
        new_x_shape = x.size()[:-1] + (
            self.num_attention_heads,
            self.attention_head_size,
        )
        x = x.view(*new_x_shape)
        return x.permute(0, 2, 1, 3)

    def forward(self, input_tensor, pos_emb):
        # linear map
        mixed_query_layer = self.query(input_tensor)
        mixed_key_layer = self.key(input_tensor)
        mixed_value_layer = self.value(input_tensor)

        # low-rank decomposed self-attention: relation of items
        query_layer = self.transpose_for_scores(mixed_query_layer)
        key_layer = self.transpose_for_scores(self.attpooling_key(mixed_key_layer))
        value_layer = self.transpose_for_scores(self.attpooling_value(mixed_value_layer))

        attention_scores = torch.matmul(query_layer, key_layer.transpose(-1, -2))
        attention_scores = attention_scores / math.sqrt(self.attention_head_size)

        # normalize the attention scores to probabilities.
        attention_probs = nn.Softmax(dim=-2)(attention_scores)
        attention_probs = self.attn_dropout(attention_probs)
        context_layer_item = torch.matmul(attention_probs, value_layer)

        # decoupled position encoding: relation of positions
        value_layer_pos = self.transpose_for_scores(mixed_value_layer)
        pos_emb = self.pos_ln(pos_emb).unsqueeze(0)
        pos_query_layer = self.transpose_for_scores(self.pos_q_linear(pos_emb)) * self.pos_scaling
        pos_key_layer = self.transpose_for_scores(self.pos_k_linear(pos_emb))

        abs_pos_bias = torch.matmul(pos_query_layer, pos_key_layer.transpose(-1, -2))
        abs_pos_bias = abs_pos_bias / math.sqrt(self.attention_head_size)
        abs_pos_bias = nn.Softmax(dim=-2)(abs_pos_bias)

        context_layer_pos = torch.matmul(abs_pos_bias, value_layer_pos)

        context_layer = context_layer_item + context_layer_pos

        context_layer = context_layer.permute(0, 2, 1, 3).contiguous()
        new_context_layer_shape = context_layer.size()[:-2] + (self.all_head_size,)
        context_layer = context_layer.view(*new_context_layer_shape)
        hidden_states = self.dense(context_layer)
        hidden_states = self.out_dropout(hidden_states)
        hidden_states = self.LayerNorm(hidden_states + input_tensor)

        return hidden_states


class LightTransformerLayer(nn.Module):
    """One transformer layer consists of a multi-head self-attention layer and a point-wise feed-forward layer.

    Args:
        hidden_states (torch.Tensor): the input of the multi-head self-attention sublayer
        attention_mask (torch.Tensor): the attention mask for the multi-head self-attention sublayer

    Returns:
        feedforward_output (torch.Tensor): the output of the point-wise feed-forward sublayer, is the output of the transformer layer
    """  # noqa: E501

    def __init__(
        self,
        n_heads,
        k_interests,
        hidden_size,
        seq_len,
        intermediate_size,
        hidden_dropout_prob,
        attn_dropout_prob,
        hidden_act,
        layer_norm_eps,
    ):
        super().__init__()
        self.multi_head_attention = LightMultiHeadAttention(
            n_heads,
            k_interests,
            hidden_size,
            seq_len,
            hidden_dropout_prob,
            attn_dropout_prob,
            layer_norm_eps,
        )
        self.feed_forward = FeedForward(
            hidden_size,
            intermediate_size,
            hidden_dropout_prob,
            hidden_act,
            layer_norm_eps,
        )

    def forward(self, hidden_states, pos_emb):
        attention_output = self.multi_head_attention(hidden_states, pos_emb)
        feedforward_output = self.feed_forward(attention_output)
        return feedforward_output


class LightTransformerEncoder(nn.Module):
    r"""One LightTransformerEncoder consists of several LightTransformerLayers.

    Args:
        n_layers(num): num of transformer layers in transformer encoder. Default: 2
        n_heads(num): num of attention heads for multi-head attention layer. Default: 2
        hidden_size(num): the input and output hidden size. Default: 64
        inner_size(num): the dimensionality in feed-forward layer. Default: 256
        hidden_dropout_prob(float): probability of an element to be zeroed. Default: 0.5
        attn_dropout_prob(float): probability of an attention score to be zeroed. Default: 0.5
        hidden_act(str): activation function in feed-forward layer. Default: 'gelu'.
            candidates: 'gelu', 'relu', 'swish', 'tanh', 'sigmoid'
        layer_norm_eps(float): a value added to the denominator for numerical stability. Default: 1e-12
    """

    def __init__(
        self,
        n_layers=2,
        n_heads=2,
        k_interests=5,
        hidden_size=64,
        seq_len=50,
        inner_size=256,
        hidden_dropout_prob=0.5,
        attn_dropout_prob=0.5,
        hidden_act="gelu",
        layer_norm_eps=1e-12,
    ):
        super().__init__()
        layer = LightTransformerLayer(
            n_heads,
            k_interests,
            hidden_size,
            seq_len,
            inner_size,
            hidden_dropout_prob,
            attn_dropout_prob,
            hidden_act,
            layer_norm_eps,
        )
        self.layer = nn.ModuleList([copy.deepcopy(layer) for _ in range(n_layers)])

    def forward(self, hidden_states, pos_emb, output_all_encoded_layers=True):
        """Args:
            hidden_states (torch.Tensor): the input of the TrandformerEncoder
            attention_mask (torch.Tensor): the attention mask for the input hidden_states
            output_all_encoded_layers (Bool): whether output all transformer layers' output

        Returns:
            all_encoder_layers (list): if output_all_encoded_layers is True, return a list consists of all transformer layers' output,
            otherwise return a list only consists of the output of last transformer layer.
        """  # noqa: E501
        all_encoder_layers = []
        for layer_module in self.layer:
            hidden_states = layer_module(hidden_states, pos_emb)
            if output_all_encoded_layers:
                all_encoder_layers.append(hidden_states)
        if not output_all_encoded_layers:
            all_encoder_layers.append(hidden_states)
        return all_encoder_layers


class ContextSeqEmbAbstractLayer(nn.Module):
    """For Deep Interest Network and feature-rich sequential recommender systems, return features embedding matrices."""  # noqa: E501

    def __init__(self):
        super().__init__()
        self.token_field_offsets = {}
        self.float_field_offsets = {}
        self.token_embedding_table = nn.ModuleDict()
        self.float_embedding_table = nn.ModuleDict()
        self.token_seq_embedding_table = nn.ModuleDict()
        self.float_seq_embedding_table = nn.ModuleDict()

        self.token_field_names = None
        self.token_field_dims = None
        self.float_field_names = None
        self.float_field_dims = None
        self.token_seq_field_names = None
        self.token_seq_field_dims = None
        self.float_seq_field_names = None
        self.float_seq_field_dims = None
        self.num_feature_field = None

    def get_fields_name_dim(self):
        """Get user feature field and item feature field."""
        self.token_field_names = {type: [] for type in self.types}
        self.token_field_dims = {type: [] for type in self.types}
        self.float_field_names = {type: [] for type in self.types}
        self.float_field_dims = {type: [] for type in self.types}
        self.token_seq_field_names = {type: [] for type in self.types}
        self.token_seq_field_dims = {type: [] for type in self.types}
        self.num_feature_field = {type: 0 for type in self.types}
        self.float_seq_field_names = {type: [] for type in self.types}
        self.float_seq_field_dims = {type: [] for type in self.types}

        for type in self.types:
            for field_name in self.field_names[type]:
                if self.dataset.field2type[field_name] == FeatureType.TOKEN:
                    self.token_field_names[type].append(field_name)
                    self.token_field_dims[type].append(self.dataset.num(field_name))
                elif self.dataset.field2type[field_name] == FeatureType.TOKEN_SEQ:
                    self.token_seq_field_names[type].append(field_name)
                    self.token_seq_field_dims[type].append(self.dataset.num(field_name))
                elif (
                    self.dataset.field2type[field_name] == FeatureType.FLOAT
                    and field_name in self.dataset.config["numerical_features"]
                ):
                    self.float_field_names[type].append(field_name)
                    self.float_field_dims[type].append(self.dataset.num(field_name))
                elif (
                    self.dataset.field2type[field_name] == FeatureType.FLOAT_SEQ
                    and field_name in self.dataset.config["numerical_features"]
                ):
                    self.float_seq_field_names[type].append(field_name)
                    self.float_seq_field_dims[type].append(self.dataset.num(field_name))
                else:
                    continue
                self.num_feature_field[type] += 1

    def get_embedding(self):
        """Get embedding of all features."""
        for type in self.types:
            if len(self.token_field_dims[type]) > 0:
                self.token_field_offsets[type] = np.array(
                    (0, *np.cumsum(self.token_field_dims[type])[:-1]), dtype=np.long
                )
                self.token_embedding_table[type] = FMEmbedding(
                    self.token_field_dims[type],
                    self.token_field_offsets[type],
                    self.embedding_size,
                ).to(self.device)
            if len(self.float_field_dims[type]) > 0:
                self.float_field_offsets[type] = np.array(
                    (0, *np.cumsum(self.float_field_dims[type])[:-1]), dtype=np.long
                )
                self.float_embedding_table[type] = FLEmbedding(
                    self.float_field_dims[type],
                    self.float_field_offsets[type],
                    self.embedding_size,
                ).to(self.device)
            if len(self.token_seq_field_dims) > 0:
                self.token_seq_embedding_table[type] = nn.ModuleList()
                for token_seq_field_dim in self.token_seq_field_dims[type]:
                    self.token_seq_embedding_table[type].append(
                        nn.Embedding(token_seq_field_dim, self.embedding_size).to(self.device)
                    )
            if len(self.float_seq_field_dims) > 0:
                self.float_seq_embedding_table[type] = nn.ModuleList()
                for float_seq_field_dim in self.float_seq_field_dims[type]:
                    self.float_seq_embedding_table[type].append(
                        nn.Embedding(float_seq_field_dim, self.embedding_size).to(self.device)
                    )

    def embed_float_fields(self, float_fields, type, embed=True):
        """Get the embedding of float fields.
        In the following three functions("embed_float_fields" "embed_token_fields" "embed_token_seq_fields")
        when the type is user, [batch_size, max_item_length] should be recognised as [batch_size]

        Args:
            float_fields(torch.Tensor): [batch_size, max_item_length, num_float_field]
            type(str): user or item
            embed(bool): embed or not

        Returns:
            torch.Tensor: float fields embedding. [batch_size, max_item_length, num_float_field, embed_dim]

        """
        if float_fields is None:
            return None

        if type == "item":
            embedding_shape = float_fields.shape[:-1] + (-1,)
            float_fields = float_fields.reshape(-1, float_fields.shape[-2], float_fields.shape[-1])
            float_embedding = self.float_embedding_table[type](float_fields)
            float_embedding = float_embedding.view(embedding_shape)
        else:
            float_embedding = self.float_embedding_table[type](float_fields)

        return float_embedding

    def embed_token_fields(self, token_fields, type):
        """Get the embedding of token fields

        Args:
            token_fields(torch.Tensor): input, [batch_size, max_item_length, num_token_field]
            type(str): user or item

        Returns:
            torch.Tensor: token fields embedding, [batch_size, max_item_length, num_token_field, embed_dim]

        """
        if token_fields is None:
            return None
        # [batch_size, max_item_length, num_token_field, embed_dim]
        if type == "item":
            embedding_shape = token_fields.shape + (-1,)
            token_fields = token_fields.reshape(-1, token_fields.shape[-1])
            token_embedding = self.token_embedding_table[type](token_fields)
            token_embedding = token_embedding.view(embedding_shape)
        else:
            token_embedding = self.token_embedding_table[type](token_fields)
        return token_embedding

    def embed_float_seq_fields(self, float_seq_fields, type):
        """Embed the float sequence feature columns

        Args:
            float_seq_fields (torch.FloatTensor): The input tensor. shape of [batch_size, seq_len, 2]
            mode (str): How to aggregate the embedding of feature in this field. default=mean

        Returns:
            torch.FloatTensor: The result embedding tensor of float sequence columns.
        """
        fields_result = []
        for i, float_seq_field in enumerate(float_seq_fields):
            embedding_table = self.float_seq_embedding_table[type][i]
            base, index = torch.split(float_seq_field, [1, 1], dim=-1)
            index = index.squeeze(-1)
            mask = index != 0
            mask = mask.float()
            value_cnt = torch.sum(mask, dim=-1, keepdim=True)
            float_seq_embedding = base * embedding_table(index.long())
            mask = mask.unsqueeze(-1).expand_as(float_seq_embedding)
            if self.pooling_mode == "max":
                masked_float_seq_embedding = float_seq_embedding - (1 - mask) * 1e9
                result = torch.max(masked_float_seq_embedding, dim=-2, keepdim=True)
                result = result.values
            elif self.pooling_mode == "sum":
                masked_float_seq_embedding = float_seq_embedding * mask.float()
                result = torch.sum(masked_float_seq_embedding, dim=-2, keepdim=True)
            else:
                masked_float_seq_embedding = float_seq_embedding * mask.float()
                result = torch.sum(masked_float_seq_embedding, dim=-2)
                eps = torch.FloatTensor([1e-8]).to(self.device)
                result = torch.div(result, value_cnt + eps)
                result = result.unsqueeze(-2)

            fields_result.append(result)
        if len(fields_result) == 0:
            return None
        else:
            return torch.cat(fields_result, dim=-2)

    def embed_token_seq_fields(self, token_seq_fields, type):
        """Get the embedding of token_seq fields.

        Args:
            token_seq_fields(torch.Tensor): input, [batch_size, max_item_length, seq_len]`
            type(str): user or item
            mode(str): mean/max/sum

        Returns:
            torch.Tensor: result [batch_size, max_item_length, num_token_seq_field, embed_dim]

        """
        fields_result = []
        for i, token_seq_field in enumerate(token_seq_fields):
            embedding_table = self.token_seq_embedding_table[type][i]
            mask = token_seq_field != 0  # [batch_size, max_item_length, seq_len]
            mask = mask.float()
            value_cnt = torch.sum(mask, dim=-1, keepdim=True)  # [batch_size, max_item_length, 1]
            token_seq_embedding = embedding_table(token_seq_field)  # [batch_size, max_item_length, seq_len, embed_dim]
            mask = mask.unsqueeze(-1).expand_as(token_seq_embedding)
            if self.pooling_mode == "max":
                masked_token_seq_embedding = token_seq_embedding - (1 - mask) * 1e9
                result = torch.max(
                    masked_token_seq_embedding, dim=-2, keepdim=True
                )  # [batch_size, max_item_length, 1, embed_dim]
                result = result.values
            elif self.pooling_mode == "sum":
                masked_token_seq_embedding = token_seq_embedding * mask.float()
                result = torch.sum(
                    masked_token_seq_embedding, dim=-2, keepdim=True
                )  # [batch_size, max_item_length, 1, embed_dim]
            else:
                masked_token_seq_embedding = token_seq_embedding * mask.float()
                result = torch.sum(masked_token_seq_embedding, dim=-2)  # [batch_size, max_item_length, embed_dim]
                eps = torch.FloatTensor([1e-8]).to(self.device)
                result = torch.div(result, value_cnt + eps)  # [batch_size, max_item_length, embed_dim]
                result = result.unsqueeze(-2)  # [batch_size, max_item_length, 1, embed_dim]

            fields_result.append(result)
        if len(fields_result) == 0:
            return None
        else:
            return torch.cat(fields_result, dim=-2)  # [batch_size, max_item_length, num_token_seq_field, embed_dim]

    def embed_input_fields(self, user_idx, item_idx):
        """Get the embedding of user_idx and item_idx

        Args:
            user_idx(torch.Tensor): interaction['user_id']
            item_idx(torch.Tensor): interaction['item_id_list']

        Returns:
            dict: embedding of user feature and item feature

        """
        user_item_feat = {"user": self.user_feat, "item": self.item_feat}
        user_item_idx = {"user": user_idx, "item": item_idx}
        float_fields_embedding = {}
        float_seq_fields_embedding = {}
        token_fields_embedding = {}
        token_seq_fields_embedding = {}
        sparse_embedding = {}
        dense_embedding = {}

        for type in self.types:
            float_fields = []
            for field_name in self.float_field_names[type]:
                feature = user_item_feat[type][field_name][user_item_idx[type]]
                float_fields.append(feature if len(feature.shape) == (3 + (type == "item")) else feature.unsqueeze(-2))
            if len(float_fields) > 0:
                float_fields = torch.cat(float_fields, dim=-1)  # [batch_size, max_item_length, num_float_field]
            else:
                float_fields = None
            float_fields_embedding[type] = self.embed_float_fields(float_fields, type)

            float_seq_fields = []
            for field_name in self.float_seq_field_names[type]:
                feature = user_item_feat[type][field_name][user_item_idx[type]]
                float_seq_fields.append(feature)
            # [batch_size, max_item_length, num_token_seq_field, embed_dim] or None
            float_seq_fields_embedding[type] = self.embed_float_seq_fields(float_seq_fields, type)

            if float_fields_embedding[type] is None:
                dense_embedding[type] = float_seq_fields_embedding[type]
            elif float_seq_fields_embedding[type] is None:
                dense_embedding[type] = float_fields_embedding[type]
            else:
                dense_embedding[type] = torch.cat(
                    [
                        float_fields_embedding[type],
                        float_seq_fields_embedding[type],
                    ],
                    dim=-2,
                )

            token_fields = []
            for field_name in self.token_field_names[type]:
                feature = user_item_feat[type][field_name][user_item_idx[type]]
                token_fields.append(feature.unsqueeze(-1))
            if len(token_fields) > 0:
                token_fields = torch.cat(token_fields, dim=-1)  # [batch_size, max_item_length, num_token_field]
            else:
                token_fields = None
            # [batch_size, max_item_length, num_token_field, embed_dim] or None
            token_fields_embedding[type] = self.embed_token_fields(token_fields, type)

            token_seq_fields = []
            for field_name in self.token_seq_field_names[type]:
                feature = user_item_feat[type][field_name][user_item_idx[type]]
                token_seq_fields.append(feature)
            # [batch_size, max_item_length, num_token_seq_field, embed_dim] or None
            token_seq_fields_embedding[type] = self.embed_token_seq_fields(token_seq_fields, type)

            if token_fields_embedding[type] is None:
                sparse_embedding[type] = token_seq_fields_embedding[type]
            elif token_seq_fields_embedding[type] is None:
                sparse_embedding[type] = token_fields_embedding[type]
            else:
                sparse_embedding[type] = torch.cat(
                    [
                        token_fields_embedding[type],
                        token_seq_fields_embedding[type],
                    ],
                    dim=-2,
                )

        # sparse_embedding[type]
        # shape: [batch_size, max_item_length, num_token_seq_field+num_token_field, embed_dim] or None
        # dense_embedding[type]
        # shape: [batch_size, max_item_length, num_float_field]
        #     or [batch_size, max_item_length, num_float_field, embed_dim] or None
        return sparse_embedding, dense_embedding

    def forward(self, user_idx, item_idx):
        return self.embed_input_fields(user_idx, item_idx)


class ContextSeqEmbLayer(ContextSeqEmbAbstractLayer):
    """For Deep Interest Network, return all features (including user features and item features) embedding matrices."""  # noqa: E501

    def __init__(self, dataset, embedding_size, pooling_mode, device):
        super().__init__()
        self.device = device
        self.embedding_size = embedding_size
        self.dataset = dataset
        self.user_feat = self.dataset.get_user_feature().to(self.device)
        self.item_feat = self.dataset.get_item_feature().to(self.device)

        self.field_names = {
            "user": list(self.user_feat.interaction.keys()),
            "item": list(self.item_feat.interaction.keys()),
        }

        self.types = ["user", "item"]
        self.pooling_mode = pooling_mode
        try:
            assert self.pooling_mode in ["mean", "max", "sum"]
        except AssertionError:
            raise AssertionError("Make sure 'pooling_mode' in ['mean', 'max', 'sum']!")
        self.get_fields_name_dim()
        self.get_embedding()


class FeatureSeqEmbLayer(ContextSeqEmbAbstractLayer):
    """For feature-rich sequential recommenders, return item features embedding matrices according to
    selected features.
    """

    def __init__(self, dataset, embedding_size, selected_features, pooling_mode, device):
        super().__init__()

        self.device = device
        self.embedding_size = embedding_size
        self.dataset = dataset
        self.user_feat = None
        self.item_feat = self.dataset.get_item_feature().to(self.device)

        self.field_names = {"item": selected_features}

        self.types = ["item"]
        self.pooling_mode = pooling_mode
        try:
            assert self.pooling_mode in ["mean", "max", "sum"]
        except AssertionError:
            raise AssertionError("Make sure 'pooling_mode' in ['mean', 'max', 'sum']!")
        self.get_fields_name_dim()
        self.get_embedding()


class CNNLayers(nn.Module):
    r"""CNNLayers

    Args:
        - channels(list): a list contains the channels of each layer in cnn layers
        - kernel(list): a list contains the kernels of each layer in cnn layers
        - strides(list): a list contains the channels of each layer in cnn layers
        - activation(str): activation function after each layer in mlp layers. Default: 'relu'
                      candidates: 'sigmoid', 'tanh', 'relu', 'leekyrelu', 'none'

    Shape:
        - Input: :math:`(N, C_{in}, H_{in}, W_{in})`
        - Output: :math:`(N, C_{out}, H_{out}, W_{out})` where

        .. math::
            H_{out} = \left\lfloor\frac{H_{in}  + 2 \times \text{padding}[0] - \text{dilation}[0]
                      \times (\text{kernel\_size}[0] - 1) - 1}{\text{stride}[0]} + 1\right\rfloor

        .. math::
            W_{out} = \left\lfloor\frac{W_{in}  + 2 \times \text{padding}[1] - \text{dilation}[1]
                      \times (\text{kernel\_size}[1] - 1) - 1}{\text{stride}[1]} + 1\right\rfloor

    Examples::

        >>> m = CNNLayers([1, 32, 32], [2,2], [2,2], 'relu')
        >>> input = torch.randn(128, 1, 64, 64)
        >>> output = m(input)
        >>> print(output.size())
        >>> torch.Size([128, 32, 16, 16])
    """

    def __init__(self, channels, kernels, strides, activation="relu", init_method=None):
        super().__init__()
        self.channels = channels
        self.kernels = kernels
        self.strides = strides
        self.activation = activation
        self.init_method = init_method
        self.num_of_nets = len(self.channels) - 1

        if len(kernels) != len(strides) or self.num_of_nets != (len(kernels)):
            raise RuntimeError("channels, kernels and strides don't match\n")

        cnn_modules = []

        for i in range(self.num_of_nets):
            cnn_modules.append(
                nn.Conv2d(
                    self.channels[i],
                    self.channels[i + 1],
                    self.kernels[i],
                    stride=self.strides[i],
                )
            )
            if self.activation.lower() == "sigmoid":
                cnn_modules.append(nn.Sigmoid())
            elif self.activation.lower() == "tanh":
                cnn_modules.append(nn.Tanh())
            elif self.activation.lower() == "relu":
                cnn_modules.append(nn.ReLU())
            elif self.activation.lower() == "leakyrelu":
                cnn_modules.append(nn.LeakyReLU())
            elif self.activation.lower() == "none":
                pass

        self.cnn_layers = nn.Sequential(*cnn_modules)

        if self.init_method is not None:
            self.apply(self.init_weights)

    def init_weights(self, module):
        # We just initialize the module with normal distribution as the paper said
        if isinstance(module, nn.Conv2d):
            if self.init_method == "norm":
                normal_(module.weight.data, 0, 0.01)
            if module.bias is not None:
                module.bias.data.fill_(0.0)

    def forward(self, input_feature):
        return self.cnn_layers(input_feature)


class FMFirstOrderLinear(nn.Module):
    """Calculate the first order score of the input features.
    This class is a member of ContextRecommender, you can call it easily when inherit ContextRecommender.

    """

    def __init__(self, config, dataset, output_dim=1):
        super().__init__()
        self.field_names = dataset.fields(
            source=[
                FeatureSource.INTERACTION,
                FeatureSource.USER,
                FeatureSource.USER_ID,
                FeatureSource.ITEM,
                FeatureSource.ITEM_ID,
            ]
        )
        self.LABEL = config["LABEL_FIELD"]
        self.device = config["device"]
        self.numerical_features = config["numerical_features"]
        self.token_field_names = []
        self.token_field_dims = []
        self.float_field_names = []
        self.float_field_dims = []
        self.token_seq_field_names = []
        self.token_seq_field_dims = []
        self.float_seq_field_names = []
        self.float_seq_field_dims = []

        for field_name in self.field_names:
            if field_name == self.LABEL:
                continue
            if dataset.field2type[field_name] == FeatureType.TOKEN:
                self.token_field_names.append(field_name)
                self.token_field_dims.append(dataset.num(field_name))
            elif dataset.field2type[field_name] == FeatureType.TOKEN_SEQ:
                self.token_seq_field_names.append(field_name)
                self.token_seq_field_dims.append(dataset.num(field_name))
            elif dataset.field2type[field_name] == FeatureType.FLOAT and field_name in self.numerical_features:
                self.float_field_names.append(field_name)
                self.float_field_dims.append(dataset.num(field_name))
            elif dataset.field2type[field_name] == FeatureType.FLOAT_SEQ and field_name in self.numerical_features:
                self.float_seq_field_names.append(field_name)
                self.float_seq_field_dims.append(dataset.num(field_name))

        if len(self.token_field_dims) > 0:
            self.token_field_offsets = np.array((0, *np.cumsum(self.token_field_dims)[:-1]), dtype=np.long)
            self.token_embedding_table = FMEmbedding(self.token_field_dims, self.token_field_offsets, output_dim)
        if len(self.float_field_dims) > 0:
            self.float_field_offsets = np.array((0, *np.cumsum(self.float_field_dims)[:-1]), dtype=np.long)
            self.float_embedding_table = FLEmbedding(self.float_field_dims, self.float_field_offsets, output_dim)
        if len(self.token_seq_field_dims) > 0:
            self.token_seq_embedding_table = nn.ModuleList()
            for token_seq_field_dim in self.token_seq_field_dims:
                self.token_seq_embedding_table.append(nn.Embedding(token_seq_field_dim, output_dim))
        if len(self.float_seq_field_dims) > 0:
            self.float_seq_embedding_table = nn.ModuleList()
            for float_seq_field_dim in self.float_seq_field_dims:
                self.float_seq_embedding_table.append(nn.Embedding(float_seq_field_dim, output_dim))

        self.bias = nn.Parameter(torch.zeros((output_dim,)), requires_grad=True)

    def embed_float_fields(self, float_fields):
        """Embed the float feature columns

        Args:
            float_fields (torch.FloatTensor): The input dense tensor. shape of [batch_size, num_float_field, 2]
            embed (bool): Return the embedding of columns or just the columns itself. Defaults to ``True``.

        Returns:
            torch.FloatTensor: The result embedding tensor of float columns.
        """
        # input Tensor shape : [batch_size, num_float_field]
        if float_fields is None:
            return None
        # [batch_size, num_float_field, embed_dim]
        float_embedding = self.float_embedding_table(float_fields)

        # [batch_size, 1, output_dim]
        float_embedding = torch.sum(float_embedding, dim=1, keepdim=True)
        return float_embedding

    def embed_float_seq_fields(self, float_seq_fields, mode="mean"):
        """Embed the float sequence feature columns

        Args:
            float_seq_fields (torch.LongTensor): The input tensor. shape of [batch_size, seq_len, 2]
            mode (str): How to aggregate the embedding of feature in this field. default=mean

        Returns:
            torch.FloatTensor: The result embedding tensor of float sequence columns.
        """
        # input is a list of Tensor shape of [batch_size, seq_len]
        fields_result = []
        for i, float_seq_field in enumerate(float_seq_fields):
            embedding_table = self.float_seq_embedding_table[i]
            base, index = torch.split(float_seq_field, [1, 1], dim=-1)
            index = index.squeeze(-1)
            mask = index != 0  # [batch_size, seq_len]
            mask = mask.float()
            value_cnt = torch.sum(mask, dim=1, keepdim=True)  # [batch_size, 1]

            float_seq_embedding = base * embedding_table(index.long())  # [batch_size, seq_len, embed_dim]

            mask = mask.unsqueeze(2).expand_as(float_seq_embedding)  # [batch_size, seq_len, embed_dim]
            if mode == "max":
                masked_float_seq_embedding = float_seq_embedding - (1 - mask) * 1e9  # [batch_size, seq_len, embed_dim]
                result = torch.max(masked_float_seq_embedding, dim=1, keepdim=True)  # [batch_size, 1, embed_dim]
            elif mode == "sum":
                masked_float_seq_embedding = float_seq_embedding * mask.float()
                result = torch.sum(masked_float_seq_embedding, dim=1, keepdim=True)  # [batch_size, 1, embed_dim]
            else:
                masked_float_seq_embedding = float_seq_embedding * mask.float()
                result = torch.sum(masked_float_seq_embedding, dim=1)  # [batch_size, embed_dim]
                eps = torch.FloatTensor([1e-8]).to(self.device)
                result = torch.div(result, value_cnt + eps)  # [batch_size, embed_dim]
                result = result.unsqueeze(1)  # [batch_size, 1, embed_dim]
            fields_result.append(result)
        if len(fields_result) == 0:
            return None
        else:
            return torch.sum(
                torch.cat(fields_result, dim=1), dim=1, keepdim=True
            )  # [batch_size, num_token_seq_field, embed_dim]

    def embed_token_fields(self, token_fields):
        """Calculate the first order score of token feature columns

        Args:
            token_fields (torch.LongTensor): The input tensor. shape of [batch_size, num_token_field]

        Returns:
            torch.FloatTensor: The first order score of token feature columns
        """
        # input Tensor shape : [batch_size, num_token_field]
        if token_fields is None:
            return None
        # [batch_size, num_token_field, embed_dim]
        token_embedding = self.token_embedding_table(token_fields)
        # [batch_size, 1, output_dim]
        token_embedding = torch.sum(token_embedding, dim=1, keepdim=True)

        return token_embedding

    def embed_token_seq_fields(self, token_seq_fields):
        """Calculate the first order score of token sequence feature columns

        Args:
            token_seq_fields (torch.LongTensor): The input tensor. shape of [batch_size, seq_len]

        Returns:
            torch.FloatTensor: The first order score of token sequence feature columns
        """
        # input is a list of Tensor shape of [batch_size, seq_len]
        fields_result = []
        for i, token_seq_field in enumerate(token_seq_fields):
            embedding_table = self.token_seq_embedding_table[i]
            mask = token_seq_field != 0  # [batch_size, seq_len]
            mask = mask.float()

            token_seq_embedding = embedding_table(token_seq_field)  # [batch_size, seq_len, output_dim]

            mask = mask.unsqueeze(2).expand_as(token_seq_embedding)  # [batch_size, seq_len, output_dim]
            masked_token_seq_embedding = token_seq_embedding * mask.float()
            result = torch.sum(masked_token_seq_embedding, dim=1, keepdim=True)  # [batch_size, 1, output_dim]

            fields_result.append(result)
        if len(fields_result) == 0:
            return None
        else:
            return torch.sum(torch.cat(fields_result, dim=1), dim=1, keepdim=True)  # [batch_size, 1, output_dim]

    def forward(self, interaction):
        total_fields_embedding = []
        float_fields = []
        for field_name in self.float_field_names:
            if len(interaction[field_name].shape) == 3:  # noqa: PLR2004
                float_fields.append(interaction[field_name])
            else:
                float_fields.append(interaction[field_name].unsqueeze(1))

        if len(float_fields) > 0:
            float_fields = torch.cat(float_fields, dim=1)
        else:
            float_fields = None

        float_fields_embedding = self.embed_float_fields(float_fields)

        if float_fields_embedding is not None:
            total_fields_embedding.append(float_fields_embedding)

        float_seq_fields = []
        for field_name in self.float_seq_field_names:
            float_seq_fields.append(interaction[field_name])

        float_seq_fields_embedding = self.embed_float_seq_fields(float_seq_fields)

        if float_seq_fields_embedding is not None:
            total_fields_embedding.append(float_seq_fields_embedding)

        token_fields = []
        for field_name in self.token_field_names:
            token_fields.append(interaction[field_name].unsqueeze(1))
        if len(token_fields) > 0:
            token_fields = torch.cat(token_fields, dim=1)  # [batch_size, num_token_field]
        else:
            token_fields = None
        # [batch_size, 1, output_dim] or None
        token_fields_embedding = self.embed_token_fields(token_fields)
        if token_fields_embedding is not None:
            total_fields_embedding.append(token_fields_embedding)

        token_seq_fields = []
        for field_name in self.token_seq_field_names:
            token_seq_fields.append(interaction[field_name])
        # [batch_size, 1, output_dim] or None
        token_seq_fields_embedding = self.embed_token_seq_fields(token_seq_fields)
        if token_seq_fields_embedding is not None:
            total_fields_embedding.append(token_seq_fields_embedding)

        return torch.sum(torch.cat(total_fields_embedding, dim=1), dim=1) + self.bias  # [batch_size, output_dim]


class SparseDropout(nn.Module):
    """This is a Module that execute Dropout on Pytorch sparse tensor."""

    def __init__(self, p=0.5):
        super().__init__()
        # p is ratio of dropout
        # convert to keep probability
        self.kprob = 1 - p

    def forward(self, x):
        if not self.training:
            return x

        mask = ((torch.rand(x._values().size()) + self.kprob).floor()).type(torch.bool)
        rc = x._indices()[:, mask]
        val = x._values()[mask] * (1.0 / self.kprob)
        return torch.sparse.FloatTensor(rc, val, x.shape)


class ConstrainedBeamLogitsProcessorWordLevel(LogitsProcessor):
    """
    Force the last token to be one of the force_tokens if the total length is reached, in the path generation stage
    this means to limit the hop size. This is a word-level constraint, does not work with piece tokenizers.
    If task is link prediction (LP) logit processor forces last token to reachable ones
    """

    def __init__(
        self,
        tokenized_kg,
        tokenized_ignored_ids,
        max_sequence_length,
        tokenizer,
        mask_cache_size=3 * 10**4,
        pos_candidates_cache_size=1 * 10**5,
<<<<<<< HEAD
        task="recommendation",
        user_embeddings=None,
        entity_embeddings=None,
=======
        task=KnowledgeEvaluationType.REC,
>>>>>>> 68246450
        **kwargs,
    ):
        super().__init__(**kwargs)
        self.tokenized_kg = tokenized_kg
        self.tokenized_ignored_ids = tokenized_ignored_ids
        self.max_sequence_length = max_sequence_length
        self.tokenizer = tokenizer
        self.eos_token_id = self.tokenizer.convert_tokens_to_ids(self.tokenizer.eos_token)
        self.bos_token_id = self.tokenizer.convert_tokens_to_ids(self.tokenizer.bos_token)
        self.user_embeddings = user_embeddings
        self.entity_embeddings = entity_embeddings
        self.pos_candidates_cache = LFUCache(pos_candidates_cache_size)
        self.mask_cache = LFUCache(mask_cache_size)
        self.task = task

        if self.task == KnowledgeEvaluationType.LP:
            self.special_tokens_ids = [
                self.tokenizer.encode(x, add_special_tokens=False)[0]
                for x in self.tokenizer.all_special_tokens_extended
            ]
        else:
            self.special_tokens_ids = None

    def is_bos_token_in_input(self, input_ids):
        """Check if the input contains a BOS token. Checking the first sequence is enough."""
        return (input_ids[0, 0] == self.bos_token_id).item()

    def __call__(self, input_ids, scores):
        current_len = input_ids.shape[-1]
        has_bos_token = self.is_bos_token_in_input(input_ids)

<<<<<<< HEAD
        unique_input_ids = input_ids
        if self.task == self.RECOMMENDATION_TASK and current_len < self.max_sequence_length - 1 - has_bos_token:
            last_n_tokens = 2 if self.is_next_token_entity(input_ids) else 1
            _, input_ids_indices, input_ids_inv = np.unique(
                input_ids.cpu().numpy()[:, -last_n_tokens:], axis=0, return_index=True, return_inverse=True
            )
            unique_input_ids = input_ids[input_ids_indices]

        full_mask = np.zeros((unique_input_ids.shape[0], len(self.tokenizer)), dtype=bool)
        for idx in range(unique_input_ids.shape[0]):
            if self.task == self.RECOMMENDATION_TASK:
                key, candidate_tokens = self.process_scores_rec(unique_input_ids, idx)
            elif self.task == self.LINK_PREDICTION_TASK:
                key, candidate_tokens = self.process_scores_lp(unique_input_ids, idx)
=======
        if has_bos_token and current_len == self.max_sequence_length - 1:
            self.mask_non_eos_tokens(scores)
        else:
            unique_input_ids = input_ids
            if self.task == KnowledgeEvaluationType.REC and current_len < self.max_sequence_length - 1 - has_bos_token:
                last_n_tokens = 2 if self.is_next_token_entity(input_ids) else 1
                _, input_ids_indices, input_ids_inv = np.unique(
                    input_ids.cpu().numpy()[:, -last_n_tokens:], axis=0, return_index=True, return_inverse=True
                )
                unique_input_ids = input_ids[input_ids_indices]

            full_mask = np.zeros((unique_input_ids.shape[0], len(self.tokenizer)), dtype=bool)
            for idx in range(unique_input_ids.shape[0]):
                if self.task == KnowledgeEvaluationType.REC:
                    key, candidate_tokens = self.process_scores_rec(unique_input_ids, idx)
                elif self.task == KnowledgeEvaluationType.LP:
                    key, candidate_tokens = self.process_scores_lp(unique_input_ids, idx)
>>>>>>> 68246450

            banned_mask = self.get_banned_mask(key, candidate_tokens)
            full_mask[idx] = banned_mask

<<<<<<< HEAD
        if self.task == self.RECOMMENDATION_TASK and current_len < self.max_sequence_length - 1 - has_bos_token:
            scores[full_mask[input_ids_inv]] = -math.inf
            # replace lm scores with transe dot product scores to encourage the model to generate quality paths
        else:
            scores[full_mask] = -math.inf
=======
            if self.task == KnowledgeEvaluationType.REC and current_len < self.max_sequence_length - 1 - has_bos_token:
                scores[full_mask[input_ids_inv]] = -math.inf
            else:
                scores[full_mask] = -math.inf
>>>>>>> 68246450

        return scores

    def process_scores_rec(self, input_ids, idx):
        """Process each score based on input length and update mask list."""
        current_len = input_ids.shape[-1]
        has_bos_token = self.is_bos_token_in_input(input_ids)

        key = self.get_current_key(input_ids, idx)
        if current_len == self.max_sequence_length - 1 - has_bos_token:
            current_uid = input_ids[idx, int(has_bos_token)].item()
            uid_cond_key = (current_uid, *key)

            candidate_tokens = self.pos_candidates_cache.get(uid_cond_key)
            if candidate_tokens is None:
                candidate_tokens = self.get_candidates_rec(*key)

                # Get user positives
                user_used_ids = self.tokenized_ignored_ids[current_uid]
                # Select negatives
                candidate_tokens = list(candidate_tokens - user_used_ids)
                # Useless if during evaluation a user is seen once
                self.pos_candidates_cache[uid_cond_key] = candidate_tokens
        else:
            candidate_tokens = list(self.get_candidates_rec(*key))

        return key, candidate_tokens

    def process_scores_lp(self, input_ids, idx):
        """Process each score based on input length or skip."""
        current_len = input_ids.shape[-1]
        has_bos_token = self.is_bos_token_in_input(input_ids)

        key, candidate_tokens = None, None
        if current_len % 2 == has_bos_token:
            key = self.get_current_key(input_ids, idx)
            candidate_tokens = self.get_candidates_lp(key)

        return key, candidate_tokens

    def is_next_token_entity(self, input_ids):
        current_len = input_ids.shape[-1]
        has_bos_token = self.is_bos_token_in_input(input_ids)

        # bos_token determines if the current length is even or odd
        return current_len % 2 == has_bos_token

    def get_current_key(self, input_ids, idx):
        if self.is_next_token_entity(input_ids):
            return input_ids[idx, -2].item(), input_ids[idx, -1].item()
        else:
            # The next token is a relation
            return (input_ids[idx, -1].item(),)

    def get_candidates_rec(self, key1, key2=None):
        """
        :param key1:
        :param key2: if key2 is not None, it returns entity candidates, otherwise relation candidates
        """
        if key1 in self.tokenized_kg:
            if key2 is not None and key2 in self.tokenized_kg[key1]:
                return self.tokenized_kg[key1][key2]  # return tail given head + relation
            else:
                return set(self.tokenized_kg[key1].keys())  # return relations given head
        else:
            raise ValueError(f"Key {key1} ('{self.tokenizer.convert_ids_to_tokens(key1)}') not found in tokenized_kg")

    def get_candidates_lp(self, key):
        return list(self.tokenized_ignored_ids[key]) + self.special_tokens_ids

    def get_banned_mask(self, key, candidate_tokens):
        """Retrieve or cache the banned token mask for a specific key."""
        banned_mask = self.mask_cache.get(key)
        if banned_mask is None:
            banned_mask = np.ones(len(self.tokenizer), dtype=bool)
            banned_mask[candidate_tokens] = False
            self.mask_cache[key] = banned_mask
        return banned_mask


class ConstrainedLogitsProcessorWordLevel(LogitsProcessor):
    RECOMMENDATION_TASK = "recommendation"
    LINK_PREDICTION_TASK = "link_prediction"

    def __init__(
        self,
        tokenized_kg,
        tokenized_ignored_ids,
        max_sequence_length,
        tokenizer,
        num_return_sequences,
        mask_cache_size=3 * 10**4,
        pos_candidates_cache_size=1 * 10**5,
        task="recommendation",
        **kwargs,
    ):
        super().__init__(**kwargs)
        self.tokenized_kg = tokenized_kg
        self.tokenized_ignored_ids = tokenized_ignored_ids
        self.max_sequence_length = max_sequence_length
        self.tokenizer = tokenizer
        self.num_return_sequences = num_return_sequences
        self.eos_token_id = self.tokenizer.convert_tokens_to_ids(self.tokenizer.eos_token)
        self.bos_token_id = self.tokenizer.convert_tokens_to_ids(self.tokenizer.bos_token)
        self.pos_candidates_cache = LFUCache(pos_candidates_cache_size)
        self.mask_cache = LFUCache(mask_cache_size)
        self.task = task

        if self.task == self.LINK_PREDICTION_TASK:
            self.special_tokens_ids = [
                self.tokenizer.encode(x, add_special_tokens=False)[0]
                for x in self.tokenizer.all_special_tokens_extended
            ]
        else:
            self.special_tokens_ids = None

    def __call__(self, input_ids, scores):
        full_mask = torch.zeros((input_ids.shape[0], len(self.tokenizer)), dtype=bool, device=scores.device)
        for idx in range(input_ids.shape[0]):
            if self.task == self.RECOMMENDATION_TASK:
                key, candidate_tokens = self.process_scores_rec(input_ids, idx)
            elif self.task == self.LINK_PREDICTION_TASK:
                key, candidate_tokens = self.process_scores_lp(input_ids, idx)

            banned_mask = self.get_banned_mask(key, candidate_tokens)

            if banned_mask.all():
                banned_mask[self.tokenizer.pad_token_id] = False

            full_mask[idx] = banned_mask

        scores[full_mask] = -math.inf
        return scores

    def process_scores_rec(self, input_ids, idx):
        """Process each score based on input length and update mask list."""
        current_len = input_ids.shape[-1]
        has_bos_token = (input_ids[:, 0] == self.bos_token_id).any().item()

        key = self.get_current_key(input_ids, idx)
        if current_len == self.max_sequence_length - 1 - has_bos_token:
            current_uid = input_ids[idx, int(has_bos_token)].item()
            uid_cond_key = (current_uid, *key)
            candidate_tokens = self.pos_candidates_cache.get(uid_cond_key)
            if candidate_tokens is None:
                candidate_tokens = self.get_candidates_rec(*key)

                # Get user positives
                user_used_ids = self.tokenized_ignored_ids[current_uid]
                # Select negatives
                candidate_tokens = list(candidate_tokens - user_used_ids)
                # Useless if during evaluation a user is seen once
                self.pos_candidates_cache[uid_cond_key] = candidate_tokens
        else:
            candidate_tokens = list(self.get_candidates_rec(*key))

        return key, candidate_tokens

    def process_scores_lp(self, input_ids, idx):
        """Process each score based on input length or skip."""
        current_len = input_ids.shape[-1]
        has_bos_token = (input_ids[:, 0] == self.bos_token_id).any().item()

        key, candidate_tokens = None, None
        if current_len % 2 == has_bos_token:
            key = self.get_current_key(input_ids, idx)
            candidate_tokens = self.get_candidates_lp(key)

        return key, candidate_tokens

    def is_next_token_entity(self, input_ids):
        current_len = input_ids.shape[-1]
        has_bos_token = (input_ids[:, 0] == self.bos_token_id).any().item()

        # bos_token determines if the current length is even or odd
        return current_len % 2 == has_bos_token

    def get_current_key(self, input_ids, idx):
        if self.is_next_token_entity(input_ids):
            return input_ids[idx, -2].item(), input_ids[idx, -1].item()
        else:
            # The next token is a relation
            return (input_ids[idx, -1].item(),)

    def get_candidates_rec(self, key1, key2=None):
        """
        :param key1:
        :param key2: if key2 is not None, it returns entity candidates, otherwise relation candidates
        """
        if key1 in self.tokenized_kg:
            if key2 is not None and key2 in self.tokenized_kg[key1]:
                return self.tokenized_kg[key1][key2]  # return tail given head + relation
            else:
                return set(self.tokenized_kg[key1].keys())  # return relations given head
        else:
            raise ValueError(f"Key {key1} ('{self.tokenizer.convert_ids_to_tokens(key1)}') not found in tokenized_kg")

    def get_candidates_lp(self, key):
        return list(self.tokenized_ignored_ids[key]) + self.special_tokens_ids

    def get_banned_mask(self, key, candidate_tokens):
        """Retrieve or cache the banned token mask for a specific key."""
        banned_mask = self.mask_cache.get(key)
        if banned_mask is None:
            banned_mask = torch.ones(len(self.tokenizer), dtype=bool)
            banned_mask[candidate_tokens] = False
            self.mask_cache[key] = banned_mask
        return banned_mask


class PrefixConstrainedLogitsProcessorWordLevel(ConstrainedLogitsProcessorWordLevel):
    def __init__(
        self,
        tokenized_kg,
        tokenized_ignored_ids,
        total_length,
        tokenizer,
        id_to_uid_token_map,
        mask_cache_size=3 * 10**4,
        cand_cache_size=1 * 10**5,
        **kwargs,
    ):
        super().__init__(
            tokenized_kg,
            tokenized_ignored_ids,
            total_length,
            tokenizer,
            id_to_uid_token_map,
            mask_cache_size,
            cand_cache_size=cand_cache_size,
            **kwargs,
        )
        self.mask_cache = None

    def __call__(self, input_ids, scores):
        current_len = input_ids.shape[-1]
        if current_len == self.max_sequence_length - 1:
            self.mask_non_eos_tokens(scores)
        else:
            indices = []
            masked_scores = torch.full_like(scores, -math.inf)
            for idx in range(scores.shape[0]):
                _, candidate_tokens = self.process_scores(input_ids, idx, current_len)

                candidate_tokens = torch.LongTensor(candidate_tokens, device=scores.device)
                indices.append(candidate_tokens)
                masked_scores[idx].scatter_(dim=-1, index=candidate_tokens, src=scores[idx])
            scores = masked_scores

        return scores


<<<<<<< HEAD
class TPRecTimestampDataset:
    """
    A class to create a clustered dataset based on interaction timestamp specifically for the TPRec model
    """

    Y = 2000
    seasons = [
        (0, (datetime.date(Y, 1, 1), datetime.date(Y, 3, 20))),  #'winter'
        (1, (datetime.date(Y, 3, 21), datetime.date(Y, 6, 20))),  #'spring'
        (2, (datetime.date(Y, 6, 21), datetime.date(Y, 9, 22))),  #'summer'
        (3, (datetime.date(Y, 9, 23), datetime.date(Y, 12, 20))),  #'autumn'
        (0, (datetime.date(Y, 12, 21), datetime.date(Y, 12, 31))),
    ]  #'winter'

    def __init__(self, config, inter_feat, set="train", gmm=None):
        self.config = config
        self.inter_feat = inter_feat
        self.set = set
        data = {"users": inter_feat.user_id, "item": inter_feat.item_id, "timestamps": inter_feat.timestamp}
        self.data = pd.DataFrame(data)
        self.data.timestamps = self.data.timestamps.astype(int)
        self.data.timestamps = pd.to_datetime(self.data.timestamps, unit="s").dt.date

        self.user_item_timestamp = np.array(self.data.timestamps)
        time2num = self._timeanalysis()

        if config["cluster_feature"] == "all":
            fileTime = self._get_all_cluster_feature(time2num)
        elif config["cluster_feature"] == "w-stat":
            fileTime = self._get_w_stat_cluster_feature()
        elif config["cluster_feature"] == "w-stru":
            fileTime = self._get_w_stru_cluster_feature(time2num)
        else:
            raise ValueError(
                f"Unsupported cluster_feature: {config['cluster_feature']}. "
                "Available options are 'all', 'w-stat', 'w-stru'."
            )

        if self.set == "train":
            gmmModel, timeNum, labels, timeClassifyLabel = self._hierarchicalTime(fileTime)
            self.gmm_model = gmmModel
            self.timenum = timeNum
            self.timeClassifyLabel = timeClassifyLabel
        else:
            labels = self.test_knn_cluster(gmm, config["cluster_feature"])

        ucp_hash = self._generate_clus_dict(labels)
        uc_weight = self._generate_user_agent_num(ucp_hash)

        self.uc_weight = uc_weight

    def test_knn_cluster(self, gmm, cluster_feature):
        if cluster_feature == "all":
            fileTime = pd.DataFrame(
                self.data,
                columns=[
                    "pur_frequancy",
                    "order1_90",
                    "order2_90",
                    "order1_30",
                    "order2_30",
                    "order1_7",
                    "order2_7",
                    "order1_1",
                    "order2_1",
                    "tfa_year",
                    "tfa_month",
                    "tfa_day",
                    "tfa_weekday",
                    "tfa_weekday_1",
                    "tfa_weekday_2",
                    "tfa_weekday_3",
                    "tfa_weekday_4",
                    "tfa_weekday_5",
                    "tfa_weekday_6",
                    "tfa_weekday_7",
                    "tfa_season",
                    "tfa_season_0",
                    "tfa_season_1",
                    "tfa_season_2",
                    "tfa_season_3",
                ],
            )
            fileTime["tfa_year"] = fileTime["tfa_year"] - fileTime["tfa_year"].min()
        elif cluster_feature == "w-stat":
            fileTime = pd.DataFrame(
                self.data,
                columns=[
                    "tfa_year",
                    "tfa_month",
                    "tfa_day",
                    "tfa_weekday",
                    "tfa_weekday_1",
                    "tfa_weekday_2",
                    "tfa_weekday_3",
                    "tfa_weekday_4",
                    "tfa_weekday_5",
                    "tfa_weekday_6",
                    "tfa_weekday_7",
                    "tfa_season",
                    "tfa_season_0",
                    "tfa_season_1",
                    "tfa_season_2",
                    "tfa_season_3",
                ],
            )
            fileTime["tfa_year"] = fileTime["tfa_year"] - fileTime["tfa_year"].min()
        elif cluster_feature == "w-stru":
            fileTime = pd.DataFrame(
                self.data,
                columns=[
                    "pur_frequancy",
                    "order1_90",
                    "order2_90",
                    "order1_30",
                    "order2_30",
                    "order1_7",
                    "order2_7",
                    "order1_1",
                    "order2_1",
                ],
            )

        x = np.array(fileTime)
        x = (x - x.min(axis=0)) / (x.max(axis=0) - x.min(axis=0))
        test_cluster_label = gmm.predict(x)

        return test_cluster_label

    def _get_all_cluster_feature(self, time2num):
        user_item_timestamp = np.array(self.user_item_timestamp)
        # =============================== Structural Features ================================= [90, 30, 7, 1]
        add_df = pd.DataFrame(
            columns=[
                "pur_frequancy",
                "order1_90",
                "order2_90",
                "order1_30",
                "order2_30",
                "order1_7",
                "order2_7",
                "order1_1",
                "order2_1",
            ],
            data=np.array([time2num[i] for i in user_item_timestamp]),
        )
        (
            self.data["pur_frequancy"],
            self.data["order1_90"],
            self.data["order2_90"],
            self.data["order1_30"],
            self.data["order2_30"],
            self.data["order1_7"],
            self.data["order2_7"],
            self.data["order1_1"],
            self.data["order2_1"],
        ) = (
            add_df["pur_frequancy"],
            add_df["order1_90"],
            add_df["order2_90"],
            add_df["order1_30"],
            add_df["order2_30"],
            add_df["order1_7"],
            add_df["order2_7"],
            add_df["order1_1"],
            add_df["order2_1"],
        )

        # =============================== Stastical Features =================================
        self.data["tfa_year"] = np.array([x.year for x in self.data.timestamps])
        self.data["tfa_month"] = np.array([x.month for x in self.data.timestamps])
        self.data["tfa_day"] = np.array([x.day for x in self.data.timestamps])
        self.data["tfa_weekday"] = np.array([x.isoweekday() for x in self.data.timestamps])

        tfa_weekday = pd.get_dummies(self.data.tfa_weekday, prefix="tfa_weekday")  # one hot encoding
        self.data = pd.concat((self.data, tfa_weekday), axis=1)

        self.data["tfa_season"] = np.array([self._get_season(x) for x in self.data.timestamps])
        tfa_season = pd.get_dummies(self.data.tfa_season, prefix="tfa_season")  # one hot encoding
        self.data = pd.concat((self.data, tfa_season), axis=1)

        fileTime = pd.DataFrame(
            self.data,
            columns=[
                "pur_frequancy",
                "order1_90",
                "order2_90",
                "order1_30",
                "order2_30",
                "order1_7",
                "order2_7",
                "order1_1",
                "order2_1",
                "tfa_year",
                "tfa_month",
                "tfa_day",
                "tfa_weekday",
                "tfa_weekday_1",
                "tfa_weekday_2",
                "tfa_weekday_3",
                "tfa_weekday_4",
                "tfa_weekday_5",
                "tfa_weekday_6",
                "tfa_weekday_7",
                "tfa_season",
                "tfa_season_0",
                "tfa_season_1",
                "tfa_season_2",
                "tfa_season_3",
            ],
        )
        fileTime["tfa_year"] = fileTime["tfa_year"] - fileTime["tfa_year"].min()

        return fileTime

    def _get_w_stat_cluster_feature(self):
        self.data["tfa_year"] = np.array([x.year for x in self.data.timestamps])
        self.data["tfa_month"] = np.array([x.month for x in self.data.timestamps])
        self.data["tfa_day"] = np.array([x.day for x in self.data.timestamps])
        self.data["tfa_weekday"] = np.array([x.isoweekday() for x in self.data.timestamps])

        tfa_weekday = pd.get_dummies(self.data.tfa_weekday, prefix="tfa_weekday")  # one hot encoding
        self.data = pd.concat((self.data, tfa_weekday), axis=1)

        self.data["tfa_season"] = np.array([self._get_season(x) for x in self.data.timestamps])
        tfa_season = pd.get_dummies(self.data.tfa_season, prefix="tfa_season")  # one hot encoding
        self.data = pd.concat((self.data, tfa_season), axis=1)

        fileTime = pd.DataFrame(
            self.data,
            columns=[
                "tfa_year",
                "tfa_month",
                "tfa_day",
                "tfa_weekday",
                "tfa_weekday_1",
                "tfa_weekday_2",
                "tfa_weekday_3",
                "tfa_weekday_4",
                "tfa_weekday_5",
                "tfa_weekday_6",
                "tfa_weekday_7",
                "tfa_season",
                "tfa_season_0",
                "tfa_season_1",
                "tfa_season_2",
                "tfa_season_3",
            ],
        )
        fileTime["tfa_year"] = fileTime["tfa_year"] - fileTime["tfa_year"].min()

        return fileTime

    def _get_w_stru_cluster_feature(self, time2num):
        add_df = pd.DataFrame(
            columns=[
                "pur_frequancy",
                "order1_90",
                "order2_90",
                "order1_30",
                "order2_30",
                "order1_7",
                "order2_7",
                "order1_1",
                "order2_1",
            ],
            data=np.array([time2num[i] for i in self.user_item_timestamp]),
        )
        (
            self.data["pur_frequancy"],
            self.data["order1_90"],
            self.data["order2_90"],
            self.data["order1_30"],
            self.data["order2_30"],
            self.data["order1_7"],
            self.data["order2_7"],
            self.data["order1_1"],
            self.data["order2_1"],
        ) = (
            add_df["pur_frequancy"],
            add_df["order1_90"],
            add_df["order2_90"],
            add_df["order1_30"],
            add_df["order2_30"],
            add_df["order1_7"],
            add_df["order2_7"],
            add_df["order1_1"],
            add_df["order2_1"],
        )

        fileTime = pd.DataFrame(
            self.data,
            columns=[
                "pur_frequancy",
                "order1_90",
                "order2_90",
                "order1_30",
                "order2_30",
                "order1_7",
                "order2_7",
                "order1_1",
                "order2_1",
            ],
        )

        return fileTime

    def _timeanalysis(self):
        dac_time = self.data.timestamps.value_counts()
        dac_time_date = pd.to_datetime(dac_time.index)

        dac_time_day = dac_time_date - dac_time_date.min()
        time2num = {}
        time2relative = {}
        serial2PrefixSum = {}
        for i in range(len(dac_time)):
            # quante volte occorrono i timestamp?
            time2num[dac_time.index[i]] = [dac_time.values[i]]
        for i in range(len(dac_time)):
            time2relative[dac_time_day.days[i]] = dac_time.index[i]
        mapIndex = sorted(time2relative.keys())
        serial2PrefixSum[0] = 0
        for i in range(1, mapIndex[-1] + 1):
            cur = time2num.get(time2relative.get(i, 0), 0)
            if cur:
                serial2PrefixSum[i] = serial2PrefixSum[i - 1] + cur[0]
            else:
                serial2PrefixSum[i] = serial2PrefixSum[i - 1]

        for gap in [90, 30, 7, 1]:
            self._structuralWithGap(gap, time2num, time2relative, mapIndex, serial2PrefixSum)
        return time2num

    def _hierarchicalTime(self, filetime):
        ui2label = {}
        x = np.array(filetime)
        x = (x - x.min(axis=0)) / (x.max(axis=0) - x.min(axis=0))

        models = GMM(self.config["cluster_num"], covariance_type="full", random_state=self.config["seed"]).fit(x)
        labels = models.predict(x)

        for user, item, label in zip(self.data.users, self.data.item, labels):
            ui2label[(user, item)] = label

        return models, self.config["cluster_num"], labels, ui2label

    def _generate_clus_dict(self, clus_label):
        uid_pid_clu = pd.DataFrame(self.data, columns=["users", "item"])
        uid_pid_clu["clu_label"] = clus_label

        uid_pid_clu_list = uid_pid_clu.values.tolist()
        ucp_hash = {}
        # depending on the server load this can take a long time
        for [uid, pid, clu] in tqdm(uid_pid_clu_list, desc=f"generating clusters dict {self.set}"):
            if uid not in ucp_hash:
                # ucp_hash : {uids{c1: pid, c2:pid, ...}, ...}
                ucp_hash[uid] = {clu: [pid]}
            else:
                if clu not in ucp_hash[uid]:
                    ucp_hash[uid][clu] = []
                ucp_hash[uid][clu].append(pid)

        return ucp_hash

    def _generate_user_agent_num(self, ucp_hash):
        u_c_weight = ucp_hash
        # depending on the server load this can take a long time
        for u in tqdm(u_c_weight, desc=f"generating user agent number {self.set}"):
            tmp_u_tot = 0
            for c in u_c_weight[u]:
                tmp_u_tot = tmp_u_tot + len(u_c_weight[u][c])
            for c in u_c_weight[u]:
                u_c_weight[u][c] = len(u_c_weight[u][c]) / tmp_u_tot
        return u_c_weight

    def _structuralWithGap(self, gap, time2Num, time2relative, mapIndex, serial2PrefixSum):
        # don't ask what this function does. I don't know.
        second_order_serial2PrefixSum = {}
        init_left = (serial2PrefixSum[2 * gap] - serial2PrefixSum[0] - 2 * serial2PrefixSum[gap]) / gap
        for i in range(mapIndex[-1] + 1):
            if i <= 2 * gap:
                second_order_serial2PrefixSum[i] = init_left
            else:
                second_order_serial2PrefixSum[i] = (
                    serial2PrefixSum[i] - 2 * serial2PrefixSum[i - gap] + serial2PrefixSum[i - 2 * gap]
                ) / gap

        init_left_2 = (
            second_order_serial2PrefixSum[2 * gap]
            - second_order_serial2PrefixSum[0]
            - 2 * second_order_serial2PrefixSum[gap]
        ) / gap
        for idx in mapIndex:
            if idx <= 2 * gap:
                gap_left = init_left
                gap_left_2 = init_left_2
            else:
                gap_left = (
                    serial2PrefixSum[idx] - 2 * serial2PrefixSum[idx - gap] + serial2PrefixSum[idx - 2 * gap]
                ) / gap
                gap_left_2 = (
                    second_order_serial2PrefixSum[idx]
                    - 2 * second_order_serial2PrefixSum[idx - gap]
                    + second_order_serial2PrefixSum[idx - 2 * gap]
                ) / gap

            time2Num[time2relative[idx]].append(gap_left)
            time2Num[time2relative[idx]].append(gap_left_2)

    def _get_season(self, dt):
        # dt = dt.date()
        dt = dt.replace(year=self.Y)
        return next(season for season, (start, end) in self.seasons if start <= dt <= end)
=======
class PLMLogitsProcessorWordLevel(LogitsProcessor):
    """
    https://dl.acm.org/doi/pdf/10.1145/3485447.3511937
    Constraint decoding strategy for PLM, it forces the model to generate alternatively entities and relations
    """

    def __init__(
        self,
        tokenized_kg,
        tokenized_ignored_ids,
        max_sequence_length,
        tokenizer,
        pos_candidates_cache_size=1 * 10**5,
        task=KnowledgeEvaluationType.REC,
        **kwargs,
    ):
        super().__init__(**kwargs)
        self.tokenized_kg = tokenized_kg
        self.tokenized_ignored_ids = tokenized_ignored_ids
        self.max_sequence_length = max_sequence_length
        self.tokenizer = tokenizer
        self.bos_token_id = self.tokenizer.convert_tokens_to_ids(self.tokenizer.bos_token)
        self.pos_candidates_cache = LFUCache(pos_candidates_cache_size)
        self.task = task

        if self.task == KnowledgeEvaluationType.LP:
            self.special_tokens_ids = [
                self.tokenizer.encode(x, add_special_tokens=False)[0]
                for x in self.tokenizer.all_special_tokens_extended
            ]
        else:
            self.special_tokens_ids = None

        self.entity_token_ids = torch.LongTensor(list(set(self.tokenized_kg.keys())))
        self.relation_token_ids = torch.LongTensor(
            list(set([rel for rel_dict in self.tokenized_kg.values() for rel in rel_dict.keys()]))
        )

    def __call__(self, input_ids, scores):
        current_len = input_ids.shape[-1]
        has_bos_token = self.is_bos_token_in_input(input_ids)

        unique_input_ids = input_ids
        if self.task == KnowledgeEvaluationType.REC and current_len == (self.max_sequence_length - 1 - has_bos_token):
            user_idx = int(has_bos_token)
            _, input_ids_indices, input_ids_inv = np.unique(
                input_ids.cpu().numpy()[:, [user_idx]], axis=0, return_index=True, return_inverse=True
            )
            unique_input_ids = input_ids[input_ids_indices]

            full_mask = np.ones((unique_input_ids.shape[0], len(self.tokenizer)), dtype=bool)
            for idx in range(unique_input_ids.shape[0]):
                candidate_tokens = self.process_scores(unique_input_ids, idx)
                full_mask[idx, candidate_tokens] = False

            scores[full_mask[input_ids_inv]] = -math.inf
        else:
            # Paths are expected to be the same type and length, so we can use the same mask for all
            full_mask = np.ones((unique_input_ids.shape[0], len(self.tokenizer)), dtype=bool)
            candidate_tokens = self.process_scores(input_ids, 0)
            full_mask[:, candidate_tokens] = False
            scores[full_mask] = -math.inf

        return scores

    def is_bos_token_in_input(self, input_ids):
        """Check if the input contains a BOS token. Checking the first sequence is enough."""
        return (input_ids[0, 0] == self.bos_token_id).item()

    def is_next_token_entity(self, input_ids):
        current_len = input_ids.shape[-1]
        has_bos_token = self.is_bos_token_in_input(input_ids)

        # bos_token determines if the current length is even or odd
        return current_len % 2 == has_bos_token

    def process_scores(self, input_ids, idx):
        """Process each score based on input length and update mask to allow only entities or only relations."""
        current_len = input_ids.shape[-1]
        has_bos_token = self.is_bos_token_in_input(input_ids)

        if current_len == self.max_sequence_length - 1 - has_bos_token:
            current_uid = input_ids[idx, int(has_bos_token)].item()
            candidate_tokens = self.pos_candidates_cache.get(current_uid)
            if candidate_tokens is None:
                candidate_tokens = np.arange(len(self.tokenizer))

                user_used_ids = self.tokenized_ignored_ids[current_uid]
                candidate_tokens = np.setdiff1d(candidate_tokens, list(user_used_ids), assume_unique=True)
                self.pos_candidates_cache[current_uid] = candidate_tokens
        elif self.is_next_token_entity(input_ids):
            candidate_tokens = self.entity_token_ids
        else:
            candidate_tokens = self.relation_token_ids

        return candidate_tokens
>>>>>>> 68246450
<|MERGE_RESOLUTION|>--- conflicted
+++ resolved
@@ -1551,13 +1551,7 @@
         tokenizer,
         mask_cache_size=3 * 10**4,
         pos_candidates_cache_size=1 * 10**5,
-<<<<<<< HEAD
-        task="recommendation",
-        user_embeddings=None,
-        entity_embeddings=None,
-=======
         task=KnowledgeEvaluationType.REC,
->>>>>>> 68246450
         **kwargs,
     ):
         super().__init__(**kwargs)
@@ -1567,8 +1561,6 @@
         self.tokenizer = tokenizer
         self.eos_token_id = self.tokenizer.convert_tokens_to_ids(self.tokenizer.eos_token)
         self.bos_token_id = self.tokenizer.convert_tokens_to_ids(self.tokenizer.bos_token)
-        self.user_embeddings = user_embeddings
-        self.entity_embeddings = entity_embeddings
         self.pos_candidates_cache = LFUCache(pos_candidates_cache_size)
         self.mask_cache = LFUCache(mask_cache_size)
         self.task = task
@@ -1589,22 +1581,6 @@
         current_len = input_ids.shape[-1]
         has_bos_token = self.is_bos_token_in_input(input_ids)
 
-<<<<<<< HEAD
-        unique_input_ids = input_ids
-        if self.task == self.RECOMMENDATION_TASK and current_len < self.max_sequence_length - 1 - has_bos_token:
-            last_n_tokens = 2 if self.is_next_token_entity(input_ids) else 1
-            _, input_ids_indices, input_ids_inv = np.unique(
-                input_ids.cpu().numpy()[:, -last_n_tokens:], axis=0, return_index=True, return_inverse=True
-            )
-            unique_input_ids = input_ids[input_ids_indices]
-
-        full_mask = np.zeros((unique_input_ids.shape[0], len(self.tokenizer)), dtype=bool)
-        for idx in range(unique_input_ids.shape[0]):
-            if self.task == self.RECOMMENDATION_TASK:
-                key, candidate_tokens = self.process_scores_rec(unique_input_ids, idx)
-            elif self.task == self.LINK_PREDICTION_TASK:
-                key, candidate_tokens = self.process_scores_lp(unique_input_ids, idx)
-=======
         if has_bos_token and current_len == self.max_sequence_length - 1:
             self.mask_non_eos_tokens(scores)
         else:
@@ -1622,23 +1598,14 @@
                     key, candidate_tokens = self.process_scores_rec(unique_input_ids, idx)
                 elif self.task == KnowledgeEvaluationType.LP:
                     key, candidate_tokens = self.process_scores_lp(unique_input_ids, idx)
->>>>>>> 68246450
 
             banned_mask = self.get_banned_mask(key, candidate_tokens)
             full_mask[idx] = banned_mask
 
-<<<<<<< HEAD
-        if self.task == self.RECOMMENDATION_TASK and current_len < self.max_sequence_length - 1 - has_bos_token:
-            scores[full_mask[input_ids_inv]] = -math.inf
-            # replace lm scores with transe dot product scores to encourage the model to generate quality paths
-        else:
-            scores[full_mask] = -math.inf
-=======
             if self.task == KnowledgeEvaluationType.REC and current_len < self.max_sequence_length - 1 - has_bos_token:
                 scores[full_mask[input_ids_inv]] = -math.inf
             else:
                 scores[full_mask] = -math.inf
->>>>>>> 68246450
 
         return scores
 
@@ -1720,9 +1687,6 @@
 
 
 class ConstrainedLogitsProcessorWordLevel(LogitsProcessor):
-    RECOMMENDATION_TASK = "recommendation"
-    LINK_PREDICTION_TASK = "link_prediction"
-
     def __init__(
         self,
         tokenized_kg,
@@ -1747,7 +1711,7 @@
         self.mask_cache = LFUCache(mask_cache_size)
         self.task = task
 
-        if self.task == self.LINK_PREDICTION_TASK:
+        if self.task == KnowledgeEvaluationType.LP:
             self.special_tokens_ids = [
                 self.tokenizer.encode(x, add_special_tokens=False)[0]
                 for x in self.tokenizer.all_special_tokens_extended
@@ -1758,9 +1722,9 @@
     def __call__(self, input_ids, scores):
         full_mask = torch.zeros((input_ids.shape[0], len(self.tokenizer)), dtype=bool, device=scores.device)
         for idx in range(input_ids.shape[0]):
-            if self.task == self.RECOMMENDATION_TASK:
+            if self.task == KnowledgeEvaluationType.REC:
                 key, candidate_tokens = self.process_scores_rec(input_ids, idx)
-            elif self.task == self.LINK_PREDICTION_TASK:
+            elif self.task == KnowledgeEvaluationType.LP:
                 key, candidate_tokens = self.process_scores_lp(input_ids, idx)
 
             banned_mask = self.get_banned_mask(key, candidate_tokens)
@@ -1891,7 +1855,104 @@
         return scores
 
 
-<<<<<<< HEAD
+class PLMLogitsProcessorWordLevel(LogitsProcessor):
+    """
+    https://dl.acm.org/doi/pdf/10.1145/3485447.3511937
+    Constraint decoding strategy for PLM, it forces the model to generate alternatively entities and relations
+    """
+
+    def __init__(
+        self,
+        tokenized_kg,
+        tokenized_ignored_ids,
+        max_sequence_length,
+        tokenizer,
+        pos_candidates_cache_size=1 * 10**5,
+        task=KnowledgeEvaluationType.REC,
+        **kwargs,
+    ):
+        super().__init__(**kwargs)
+        self.tokenized_kg = tokenized_kg
+        self.tokenized_ignored_ids = tokenized_ignored_ids
+        self.max_sequence_length = max_sequence_length
+        self.tokenizer = tokenizer
+        self.bos_token_id = self.tokenizer.convert_tokens_to_ids(self.tokenizer.bos_token)
+        self.pos_candidates_cache = LFUCache(pos_candidates_cache_size)
+        self.task = task
+
+        if self.task == KnowledgeEvaluationType.LP:
+            self.special_tokens_ids = [
+                self.tokenizer.encode(x, add_special_tokens=False)[0]
+                for x in self.tokenizer.all_special_tokens_extended
+            ]
+        else:
+            self.special_tokens_ids = None
+
+        self.entity_token_ids = torch.LongTensor(list(set(self.tokenized_kg.keys())))
+        self.relation_token_ids = torch.LongTensor(
+            list(set([rel for rel_dict in self.tokenized_kg.values() for rel in rel_dict.keys()]))
+        )
+
+    def __call__(self, input_ids, scores):
+        current_len = input_ids.shape[-1]
+        has_bos_token = self.is_bos_token_in_input(input_ids)
+
+        unique_input_ids = input_ids
+        if self.task == KnowledgeEvaluationType.REC and current_len == (self.max_sequence_length - 1 - has_bos_token):
+            user_idx = int(has_bos_token)
+            _, input_ids_indices, input_ids_inv = np.unique(
+                input_ids.cpu().numpy()[:, [user_idx]], axis=0, return_index=True, return_inverse=True
+            )
+            unique_input_ids = input_ids[input_ids_indices]
+
+            full_mask = np.ones((unique_input_ids.shape[0], len(self.tokenizer)), dtype=bool)
+            for idx in range(unique_input_ids.shape[0]):
+                candidate_tokens = self.process_scores(unique_input_ids, idx)
+                full_mask[idx, candidate_tokens] = False
+
+            scores[full_mask[input_ids_inv]] = -math.inf
+        else:
+            # Paths are expected to be the same type and length, so we can use the same mask for all
+            full_mask = np.ones((unique_input_ids.shape[0], len(self.tokenizer)), dtype=bool)
+            candidate_tokens = self.process_scores(input_ids, 0)
+            full_mask[:, candidate_tokens] = False
+            scores[full_mask] = -math.inf
+
+        return scores
+
+    def is_bos_token_in_input(self, input_ids):
+        """Check if the input contains a BOS token. Checking the first sequence is enough."""
+        return (input_ids[0, 0] == self.bos_token_id).item()
+
+    def is_next_token_entity(self, input_ids):
+        current_len = input_ids.shape[-1]
+        has_bos_token = self.is_bos_token_in_input(input_ids)
+
+        # bos_token determines if the current length is even or odd
+        return current_len % 2 == has_bos_token
+
+    def process_scores(self, input_ids, idx):
+        """Process each score based on input length and update mask to allow only entities or only relations."""
+        current_len = input_ids.shape[-1]
+        has_bos_token = self.is_bos_token_in_input(input_ids)
+
+        if current_len == self.max_sequence_length - 1 - has_bos_token:
+            current_uid = input_ids[idx, int(has_bos_token)].item()
+            candidate_tokens = self.pos_candidates_cache.get(current_uid)
+            if candidate_tokens is None:
+                candidate_tokens = np.arange(len(self.tokenizer))
+
+                user_used_ids = self.tokenized_ignored_ids[current_uid]
+                candidate_tokens = np.setdiff1d(candidate_tokens, list(user_used_ids), assume_unique=True)
+                self.pos_candidates_cache[current_uid] = candidate_tokens
+        elif self.is_next_token_entity(input_ids):
+            candidate_tokens = self.entity_token_ids
+        else:
+            candidate_tokens = self.relation_token_ids
+
+        return candidate_tokens
+
+
 class TPRecTimestampDataset:
     """
     A class to create a clustered dataset based on interaction timestamp specifically for the TPRec model
@@ -2304,102 +2365,4 @@
     def _get_season(self, dt):
         # dt = dt.date()
         dt = dt.replace(year=self.Y)
-        return next(season for season, (start, end) in self.seasons if start <= dt <= end)
-=======
-class PLMLogitsProcessorWordLevel(LogitsProcessor):
-    """
-    https://dl.acm.org/doi/pdf/10.1145/3485447.3511937
-    Constraint decoding strategy for PLM, it forces the model to generate alternatively entities and relations
-    """
-
-    def __init__(
-        self,
-        tokenized_kg,
-        tokenized_ignored_ids,
-        max_sequence_length,
-        tokenizer,
-        pos_candidates_cache_size=1 * 10**5,
-        task=KnowledgeEvaluationType.REC,
-        **kwargs,
-    ):
-        super().__init__(**kwargs)
-        self.tokenized_kg = tokenized_kg
-        self.tokenized_ignored_ids = tokenized_ignored_ids
-        self.max_sequence_length = max_sequence_length
-        self.tokenizer = tokenizer
-        self.bos_token_id = self.tokenizer.convert_tokens_to_ids(self.tokenizer.bos_token)
-        self.pos_candidates_cache = LFUCache(pos_candidates_cache_size)
-        self.task = task
-
-        if self.task == KnowledgeEvaluationType.LP:
-            self.special_tokens_ids = [
-                self.tokenizer.encode(x, add_special_tokens=False)[0]
-                for x in self.tokenizer.all_special_tokens_extended
-            ]
-        else:
-            self.special_tokens_ids = None
-
-        self.entity_token_ids = torch.LongTensor(list(set(self.tokenized_kg.keys())))
-        self.relation_token_ids = torch.LongTensor(
-            list(set([rel for rel_dict in self.tokenized_kg.values() for rel in rel_dict.keys()]))
-        )
-
-    def __call__(self, input_ids, scores):
-        current_len = input_ids.shape[-1]
-        has_bos_token = self.is_bos_token_in_input(input_ids)
-
-        unique_input_ids = input_ids
-        if self.task == KnowledgeEvaluationType.REC and current_len == (self.max_sequence_length - 1 - has_bos_token):
-            user_idx = int(has_bos_token)
-            _, input_ids_indices, input_ids_inv = np.unique(
-                input_ids.cpu().numpy()[:, [user_idx]], axis=0, return_index=True, return_inverse=True
-            )
-            unique_input_ids = input_ids[input_ids_indices]
-
-            full_mask = np.ones((unique_input_ids.shape[0], len(self.tokenizer)), dtype=bool)
-            for idx in range(unique_input_ids.shape[0]):
-                candidate_tokens = self.process_scores(unique_input_ids, idx)
-                full_mask[idx, candidate_tokens] = False
-
-            scores[full_mask[input_ids_inv]] = -math.inf
-        else:
-            # Paths are expected to be the same type and length, so we can use the same mask for all
-            full_mask = np.ones((unique_input_ids.shape[0], len(self.tokenizer)), dtype=bool)
-            candidate_tokens = self.process_scores(input_ids, 0)
-            full_mask[:, candidate_tokens] = False
-            scores[full_mask] = -math.inf
-
-        return scores
-
-    def is_bos_token_in_input(self, input_ids):
-        """Check if the input contains a BOS token. Checking the first sequence is enough."""
-        return (input_ids[0, 0] == self.bos_token_id).item()
-
-    def is_next_token_entity(self, input_ids):
-        current_len = input_ids.shape[-1]
-        has_bos_token = self.is_bos_token_in_input(input_ids)
-
-        # bos_token determines if the current length is even or odd
-        return current_len % 2 == has_bos_token
-
-    def process_scores(self, input_ids, idx):
-        """Process each score based on input length and update mask to allow only entities or only relations."""
-        current_len = input_ids.shape[-1]
-        has_bos_token = self.is_bos_token_in_input(input_ids)
-
-        if current_len == self.max_sequence_length - 1 - has_bos_token:
-            current_uid = input_ids[idx, int(has_bos_token)].item()
-            candidate_tokens = self.pos_candidates_cache.get(current_uid)
-            if candidate_tokens is None:
-                candidate_tokens = np.arange(len(self.tokenizer))
-
-                user_used_ids = self.tokenized_ignored_ids[current_uid]
-                candidate_tokens = np.setdiff1d(candidate_tokens, list(user_used_ids), assume_unique=True)
-                self.pos_candidates_cache[current_uid] = candidate_tokens
-        elif self.is_next_token_entity(input_ids):
-            candidate_tokens = self.entity_token_ids
-        else:
-            candidate_tokens = self.relation_token_ids
-
-        return candidate_tokens
->>>>>>> 68246450
+        return next(season for season, (start, end) in self.seasons if start <= dt <= end)